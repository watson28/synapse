# -*- coding: utf-8 -*-
# Copyright 2018 New Vector Ltd
# Copyright 2019 The Matrix.org Foundation C.I.C.
#
# Licensed under the Apache License, Version 2.0 (the "License");
# you may not use this file except in compliance with the License.
# You may obtain a copy of the License at
#
#     http://www.apache.org/licenses/LICENSE-2.0
#
# Unless required by applicable law or agreed to in writing, software
# distributed under the License is distributed on an "AS IS" BASIS,
# WITHOUT WARRANTIES OR CONDITIONS OF ANY KIND, either express or implied.
# See the License for the specific language governing permissions and
# limitations under the License.

import logging
from typing import Any, List

import attr

from synapse.python_dependencies import DependencyException, check_requirements
from synapse.util.module_loader import load_module, load_python_module

from ._base import Config, ConfigError
from ._util import validate_config

logger = logging.getLogger(__name__)

DEFAULT_USER_MAPPING_PROVIDER = (
    "synapse.handlers.saml_handler.DefaultSamlMappingProvider"
)


def _dict_merge(merge_dict, into_dict):
    """Do a deep merge of two dicts

    Recursively merges `merge_dict` into `into_dict`:
      * For keys where both `merge_dict` and `into_dict` have a dict value, the values
        are recursively merged
      * For all other keys, the values in `into_dict` (if any) are overwritten with
        the value from `merge_dict`.

    Args:
        merge_dict (dict): dict to merge
        into_dict (dict): target dict
    """
    for k, v in merge_dict.items():
        if k not in into_dict:
            into_dict[k] = v
            continue

        current_val = into_dict[k]

        if isinstance(v, dict) and isinstance(current_val, dict):
            _dict_merge(v, current_val)
            continue

        # otherwise we just overwrite
        into_dict[k] = v


class SAML2Config(Config):
    section = "saml2"

    def read_config(self, config, **kwargs):
        self.saml2_enabled = False

        saml2_config = config.get("saml2_config")

        if not saml2_config or not saml2_config.get("enabled", True):
            return

        if not saml2_config.get("sp_config") and not saml2_config.get("config_path"):
            return

        try:
            check_requirements("saml2")
        except DependencyException as e:
            raise ConfigError(e.message)

        self.saml2_enabled = True

        attribute_requirements = saml2_config.get("attribute_requirements") or []
        self.attribute_requirements = _parse_attribute_requirements_def(
            attribute_requirements
        )

        self.saml2_grandfathered_mxid_source_attribute = saml2_config.get(
            "grandfathered_mxid_source_attribute", "uid"
        )

        # user_mapping_provider may be None if the key is present but has no value
        ump_dict = saml2_config.get("user_mapping_provider") or {}

        # Use the default user mapping provider if not set
        ump_dict.setdefault("module", DEFAULT_USER_MAPPING_PROVIDER)

        # Ensure a config is present
        ump_dict["config"] = ump_dict.get("config") or {}

        if ump_dict["module"] == DEFAULT_USER_MAPPING_PROVIDER:
            # Load deprecated options for use by the default module
            old_mxid_source_attribute = saml2_config.get("mxid_source_attribute")
            if old_mxid_source_attribute:
                logger.warning(
                    "The config option saml2_config.mxid_source_attribute is deprecated. "
                    "Please use saml2_config.user_mapping_provider.config"
                    ".mxid_source_attribute instead."
                )
                ump_dict["config"]["mxid_source_attribute"] = old_mxid_source_attribute

            old_mxid_mapping = saml2_config.get("mxid_mapping")
            if old_mxid_mapping:
                logger.warning(
                    "The config option saml2_config.mxid_mapping is deprecated. Please "
                    "use saml2_config.user_mapping_provider.config.mxid_mapping instead."
                )
                ump_dict["config"]["mxid_mapping"] = old_mxid_mapping

        # Retrieve an instance of the module's class
        # Pass the config dictionary to the module for processing
        (
            self.saml2_user_mapping_provider_class,
            self.saml2_user_mapping_provider_config,
        ) = load_module(ump_dict)

        # Ensure loaded user mapping module has defined all necessary methods
        # Note parse_config() is already checked during the call to load_module
        required_methods = [
            "get_saml_attributes",
            "saml_response_to_user_attributes",
            "get_remote_user_id",
        ]
        missing_methods = [
            method
            for method in required_methods
            if not hasattr(self.saml2_user_mapping_provider_class, method)
        ]
        if missing_methods:
            raise ConfigError(
                "Class specified by saml2_config."
                "user_mapping_provider.module is missing required "
                "methods: %s" % (", ".join(missing_methods),)
            )

        # Get the desired saml auth response attributes from the module
        saml2_config_dict = self._default_saml_config_dict(
            *self.saml2_user_mapping_provider_class.get_saml_attributes(
                self.saml2_user_mapping_provider_config
            )
        )
        _dict_merge(
            merge_dict=saml2_config.get("sp_config", {}), into_dict=saml2_config_dict
        )

        config_path = saml2_config.get("config_path", None)
        if config_path is not None:
            mod = load_python_module(config_path)
            _dict_merge(merge_dict=mod.CONFIG, into_dict=saml2_config_dict)

        import saml2.config

        self.saml2_sp_config = saml2.config.SPConfig()
        self.saml2_sp_config.load(saml2_config_dict)

        # session lifetime: in milliseconds
        self.saml2_session_lifetime = self.parse_duration(
            saml2_config.get("saml_session_lifetime", "15m")
        )

<<<<<<< HEAD
=======
        # We enable autoescape here as the message may potentially come from a
        # remote resource
        self.saml2_error_html_template = self.read_templates(
            ["saml_error.html"], saml2_config.get("template_dir"), autoescape=True
        )[0]

>>>>>>> 920dd108
    def _default_saml_config_dict(
        self, required_attributes: set, optional_attributes: set
    ):
        """Generate a configuration dictionary with required and optional attributes that
        will be needed to process new user registration

        Args:
            required_attributes: SAML auth response attributes that are
                necessary to function
            optional_attributes: SAML auth response attributes that can be used to add
                additional information to Synapse user accounts, but are not required

        Returns:
            dict: A SAML configuration dictionary
        """
        import saml2

        public_baseurl = self.public_baseurl
        if public_baseurl is None:
            raise ConfigError("saml2_config requires a public_baseurl to be set")

        if self.saml2_grandfathered_mxid_source_attribute:
            optional_attributes.add(self.saml2_grandfathered_mxid_source_attribute)
        optional_attributes -= required_attributes

        metadata_url = public_baseurl + "_matrix/saml2/metadata.xml"
        response_url = public_baseurl + "_matrix/saml2/authn_response"
        return {
            "entityid": metadata_url,
            "service": {
                "sp": {
                    "endpoints": {
                        "assertion_consumer_service": [
                            (response_url, saml2.BINDING_HTTP_POST)
                        ]
                    },
                    "required_attributes": list(required_attributes),
                    "optional_attributes": list(optional_attributes),
                    # "name_id_format": saml2.saml.NAMEID_FORMAT_PERSISTENT,
                }
            },
        }

    def generate_config_section(self, config_dir_path, server_name, **kwargs):
        return """\
        ## Single sign-on integration ##

        # Enable SAML2 for registration and login. Uses pysaml2.
        #
        # At least one of `sp_config` or `config_path` must be set in this section to
        # enable SAML login.
        #
        # You will probably also want to set the following options to `false` to
        # disable the regular login/registration flows:
        #   * enable_registration
        #   * password_config.enabled
        #
        # You will also want to investigate the settings under the "sso" configuration
        # section below.
        #
        # Once SAML support is enabled, a metadata file will be exposed at
        # https://<server>:<port>/_matrix/saml2/metadata.xml, which you may be able to
        # use to configure your SAML IdP with. Alternatively, you can manually configure
        # the IdP to use an ACS location of
        # https://<server>:<port>/_matrix/saml2/authn_response.
        #
        saml2_config:
          # `sp_config` is the configuration for the pysaml2 Service Provider.
          # See pysaml2 docs for format of config.
          #
          # Default values will be used for the 'entityid' and 'service' settings,
          # so it is not normally necessary to specify them unless you need to
          # override them.
          #
          #sp_config:
          #  # point this to the IdP's metadata. You can use either a local file or
          #  # (preferably) a URL.
          #  metadata:
          #    #local: ["saml2/idp.xml"]
          #    remote:
          #      - url: https://our_idp/metadata.xml
          #
          #  # By default, the user has to go to our login page first. If you'd like
          #  # to allow IdP-initiated login, set 'allow_unsolicited: true' in a
          #  # 'service.sp' section:
          #  #
          #  #service:
          #  #  sp:
          #  #    allow_unsolicited: true
          #
          #  # The examples below are just used to generate our metadata xml, and you
          #  # may well not need them, depending on your setup. Alternatively you
          #  # may need a whole lot more detail - see the pysaml2 docs!
          #
          #  description: ["My awesome SP", "en"]
          #  name: ["Test SP", "en"]
          #
          #  organization:
          #    name: Example com
          #    display_name:
          #      - ["Example co", "en"]
          #    url: "http://example.com"
          #
          #  contact_person:
          #    - given_name: Bob
          #      sur_name: "the Sysadmin"
          #      email_address": ["admin@example.com"]
          #      contact_type": technical

          # Instead of putting the config inline as above, you can specify a
          # separate pysaml2 configuration file:
          #
          #config_path: "%(config_dir_path)s/sp_conf.py"

          # The lifetime of a SAML session. This defines how long a user has to
          # complete the authentication process, if allow_unsolicited is unset.
          # The default is 15 minutes.
          #
          #saml_session_lifetime: 5m

          # An external module can be provided here as a custom solution to
          # mapping attributes returned from a saml provider onto a matrix user.
          #
          user_mapping_provider:
            # The custom module's class. Uncomment to use a custom module.
            #
            #module: mapping_provider.SamlMappingProvider

            # Custom configuration values for the module. Below options are
            # intended for the built-in provider, they should be changed if
            # using a custom module. This section will be passed as a Python
            # dictionary to the module's `parse_config` method.
            #
            config:
              # The SAML attribute (after mapping via the attribute maps) to use
              # to derive the Matrix ID from. 'uid' by default.
              #
              # Note: This used to be configured by the
              # saml2_config.mxid_source_attribute option. If that is still
              # defined, its value will be used instead.
              #
              #mxid_source_attribute: displayName

              # The mapping system to use for mapping the saml attribute onto a
              # matrix ID.
              #
              # Options include:
              #  * 'hexencode' (which maps unpermitted characters to '=xx')
              #  * 'dotreplace' (which replaces unpermitted characters with
              #     '.').
              # The default is 'hexencode'.
              #
              # Note: This used to be configured by the
              # saml2_config.mxid_mapping option. If that is still defined, its
              # value will be used instead.
              #
              #mxid_mapping: dotreplace

          # In previous versions of synapse, the mapping from SAML attribute to
          # MXID was always calculated dynamically rather than stored in a
          # table. For backwards- compatibility, we will look for user_ids
          # matching such a pattern before creating a new account.
          #
          # This setting controls the SAML attribute which will be used for this
          # backwards-compatibility lookup. Typically it should be 'uid', but if
          # the attribute maps are changed, it may be necessary to change it.
          #
          # The default is 'uid'.
          #
          #grandfathered_mxid_source_attribute: upn

          # It is possible to configure Synapse to only allow logins if SAML attributes
          # match particular values. The requirements can be listed under
          # `attribute_requirements` as shown below. All of the listed attributes must
          # match for the login to be permitted.
          #
          #attribute_requirements:
          #  - attribute: userGroup
          #    value: "staff"
          #  - attribute: department
          #    value: "sales"
        """ % {
            "config_dir_path": config_dir_path
        }


@attr.s(frozen=True)
class SamlAttributeRequirement:
    """Object describing a single requirement for SAML attributes."""

    attribute = attr.ib(type=str)
    value = attr.ib(type=str)

    JSON_SCHEMA = {
        "type": "object",
        "properties": {"attribute": {"type": "string"}, "value": {"type": "string"}},
        "required": ["attribute", "value"],
    }


ATTRIBUTE_REQUIREMENTS_SCHEMA = {
    "type": "array",
    "items": SamlAttributeRequirement.JSON_SCHEMA,
}


def _parse_attribute_requirements_def(
    attribute_requirements: Any,
) -> List[SamlAttributeRequirement]:
    validate_config(
        ATTRIBUTE_REQUIREMENTS_SCHEMA,
        attribute_requirements,
        config_path=["saml2_config", "attribute_requirements"],
    )
    return [SamlAttributeRequirement(**x) for x in attribute_requirements]<|MERGE_RESOLUTION|>--- conflicted
+++ resolved
@@ -169,15 +169,12 @@
             saml2_config.get("saml_session_lifetime", "15m")
         )
 
-<<<<<<< HEAD
-=======
         # We enable autoescape here as the message may potentially come from a
         # remote resource
         self.saml2_error_html_template = self.read_templates(
             ["saml_error.html"], saml2_config.get("template_dir"), autoescape=True
         )[0]
 
->>>>>>> 920dd108
     def _default_saml_config_dict(
         self, required_attributes: set, optional_attributes: set
     ):
