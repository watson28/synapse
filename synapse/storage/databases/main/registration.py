# -*- coding: utf-8 -*-
# Copyright 2014-2016 OpenMarket Ltd
# Copyright 2017-2018 New Vector Ltd
# Copyright 2019,2020 The Matrix.org Foundation C.I.C.
#
# Licensed under the Apache License, Version 2.0 (the "License");
# you may not use this file except in compliance with the License.
# You may obtain a copy of the License at
#
#     http://www.apache.org/licenses/LICENSE-2.0
#
# Unless required by applicable law or agreed to in writing, software
# distributed under the License is distributed on an "AS IS" BASIS,
# WITHOUT WARRANTIES OR CONDITIONS OF ANY KIND, either express or implied.
# See the License for the specific language governing permissions and
# limitations under the License.
import logging
import re
from typing import TYPE_CHECKING, Any, Dict, List, Optional, Tuple

from synapse.api.constants import UserTypes
from synapse.api.errors import Codes, StoreError, SynapseError, ThreepidValidationError
from synapse.metrics.background_process_metrics import wrap_as_background_process
from synapse.storage.database import DatabasePool
from synapse.storage.databases.main.cache import CacheInvalidationWorkerStore
from synapse.storage.databases.main.stats import StatsStore
from synapse.storage.types import Connection, Cursor
from synapse.storage.util.id_generators import IdGenerator
from synapse.storage.util.sequence import build_sequence_generator
from synapse.types import UserID
from synapse.util.caches.descriptors import cached

if TYPE_CHECKING:
    from synapse.server import HomeServer

THIRTY_MINUTES_IN_MS = 30 * 60 * 1000

logger = logging.getLogger(__name__)


class RegistrationWorkerStore(CacheInvalidationWorkerStore):
    def __init__(self, database: DatabasePool, db_conn: Connection, hs: "HomeServer"):
        super().__init__(database, db_conn, hs)

        self.config = hs.config

        # Note: we don't check this sequence for consistency as we'd have to
        # call `find_max_generated_user_id_localpart` each time, which is
        # expensive if there are many entries.
        self._user_id_seq = build_sequence_generator(
            database.engine, find_max_generated_user_id_localpart, "user_id_seq",
        )

        self._account_validity_enabled = hs.config.account_validity_enabled
        if self._account_validity_enabled:
            self._account_validity_period = hs.config.account_validity_period
            self._account_validity_startup_job_max_delta = (
                hs.config.account_validity_startup_job_max_delta
            )

            if hs.config.run_background_tasks:
                self._clock.call_later(
                    0.0, self._set_expiration_date_when_missing,
                )

        # Create a background job for culling expired 3PID validity tokens
        if hs.config.run_background_tasks:
            self._clock.looping_call(
                self.cull_expired_threepid_validation_tokens, THIRTY_MINUTES_IN_MS
            )

    @cached()
    async def get_user_by_id(self, user_id: str) -> Optional[Dict[str, Any]]:
        return await self.db_pool.simple_select_one(
            table="users",
            keyvalues={"name": user_id},
            retcols=[
                "name",
                "password_hash",
                "is_guest",
                "admin",
                "consent_version",
                "consent_server_notice_sent",
                "appservice_id",
                "creation_ts",
                "user_type",
                "deactivated",
            ],
            allow_none=True,
            desc="get_user_by_id",
        )

    async def is_trial_user(self, user_id: str) -> bool:
        """Checks if user is in the "trial" period, i.e. within the first
        N days of registration defined by `mau_trial_days` config

        Args:
            user_id: The user to check for trial status.
        """

        info = await self.get_user_by_id(user_id)
        if not info:
            return False

        now = self._clock.time_msec()
        trial_duration_ms = self.config.mau_trial_days * 24 * 60 * 60 * 1000
        is_trial = (now - info["creation_ts"] * 1000) < trial_duration_ms
        return is_trial

    @cached()
    async def get_user_by_access_token(self, token: str) -> Optional[dict]:
        """Get a user from the given access token.

        Args:
            token: The access token of a user.
        Returns:
            None, if the token did not match, otherwise dict
            including the keys `name`, `is_guest`, `device_id`, `token_id`,
            `valid_until_ms`.
        """
        return await self.db_pool.runInteraction(
            "get_user_by_access_token", self._query_for_auth, token
        )

    @cached()
    async def get_expiration_ts_for_user(self, user_id: str) -> Optional[int]:
        """Get the expiration timestamp for the account bearing a given user ID.

        Args:
            user_id: The ID of the user.
        Returns:
            None, if the account has no expiration timestamp, otherwise int
            representation of the timestamp (as a number of milliseconds since epoch).
        """
        return await self.db_pool.simple_select_one_onecol(
            table="account_validity",
            keyvalues={"user_id": user_id},
            retcol="expiration_ts_ms",
            allow_none=True,
            desc="get_expiration_ts_for_user",
        )

    async def is_account_expired(self, user_id: str, current_ts: int) -> bool:
        """
        Returns whether an user account is expired.

        Args:
            user_id: The user's ID
            current_ts: The current timestamp

        Returns:
            Whether the user account has expired
        """
        expiration_ts = await self.get_expiration_ts_for_user(user_id)
        return expiration_ts is not None and current_ts >= expiration_ts

    async def set_account_validity_for_user(
        self,
        user_id: str,
        expiration_ts: int,
        email_sent: bool,
        renewal_token: Optional[str] = None,
        token_used_ts: Optional[int] = None,
    ) -> None:
        """Updates the account validity properties of the given account, with the
        given values.

        Args:
            user_id: ID of the account to update properties for.
            expiration_ts: New expiration date, as a timestamp in milliseconds
                since epoch.
            email_sent: True means a renewal email has been sent for this account
                and there's no need to send another one for the current validity
                period.
            renewal_token: Renewal token the user can use to extend the validity
                of their account. Defaults to no token.
            token_used_ts: A timestamp of when the current token was used to renew
                the account.
        """

        def set_account_validity_for_user_txn(txn):
            self.db_pool.simple_update_txn(
                txn=txn,
                table="account_validity",
                keyvalues={"user_id": user_id},
                updatevalues={
                    "expiration_ts_ms": expiration_ts,
                    "email_sent": email_sent,
                    "renewal_token": renewal_token,
                    "token_used_ts_ms": token_used_ts,
                },
            )
            self._invalidate_cache_and_stream(
                txn, self.get_expiration_ts_for_user, (user_id,)
            )

        await self.db_pool.runInteraction(
            "set_account_validity_for_user", set_account_validity_for_user_txn
        )

    async def get_expired_users(self):
        """Get UserIDs of all expired users.

        Users who are not active, or do not have profile information, are
        excluded from the results.

        Returns:
            Deferred[List[UserID]]: List of expired user IDs
        """

        def get_expired_users_txn(txn, now_ms):
            # We need to use pattern matching as profiles.user_id is confusingly just the
            # user's localpart, whereas account_validity.user_id is a full user ID
            sql = """
            SELECT av.user_id from account_validity AS av
                LEFT JOIN profiles as p
                ON av.user_id LIKE '%%' || p.user_id || ':%%'
            WHERE expiration_ts_ms <= ?
                AND p.active = 1
            """
            txn.execute(sql, (now_ms,))
            rows = txn.fetchall()

            return [UserID.from_string(row[0]) for row in rows]

        res = await self.db_pool.runInteraction(
            "get_expired_users", get_expired_users_txn, self.clock.time_msec()
        )

        return res

    async def set_renewal_token_for_user(
        self, user_id: str, renewal_token: str
    ) -> None:
        """Defines a renewal token for a given user, and clears the token_used timestamp.

        Args:
            user_id: ID of the user to set the renewal token for.
            renewal_token: Random unique string that will be used to renew the
                user's account.

        Raises:
            StoreError: The provided token is already set for another user.
        """
        await self.db_pool.simple_update_one(
            table="account_validity",
            keyvalues={"user_id": user_id},
            updatevalues={"renewal_token": renewal_token, "token_used_ts_ms": None},
            desc="set_renewal_token_for_user",
        )

    async def get_user_from_renewal_token(
        self, renewal_token: str
    ) -> Tuple[str, int, Optional[int]]:
        """Get a user ID and renewal status from a renewal token.

        Args:
            renewal_token: The renewal token to perform the lookup with.

        Returns:
            A tuple of containing the following values:
                * The ID of a user to which the token belongs.
                * An int representing the user's expiry timestamp as milliseconds since the
                    epoch, or 0 if the token was invalid.
                * An optional int representing the timestamp of when the user renewed their
                    account timestamp as milliseconds since the epoch. None if the account
                    has not been renewed using the current token yet.
        """
        ret_dict = await self.db_pool.simple_select_one(
            table="account_validity",
            keyvalues={"renewal_token": renewal_token},
            retcols=["user_id", "expiration_ts_ms", "token_used_ts_ms"],
            desc="get_user_from_renewal_token",
        )

        return (
            ret_dict["user_id"],
            ret_dict["expiration_ts_ms"],
            ret_dict["token_used_ts_ms"],
        )

    async def get_renewal_token_for_user(self, user_id: str) -> str:
        """Get the renewal token associated with a given user ID.

        Args:
            user_id: The user ID to lookup a token for.

        Returns:
            The renewal token associated with this user ID.
        """
        return await self.db_pool.simple_select_one_onecol(
            table="account_validity",
            keyvalues={"user_id": user_id},
            retcol="renewal_token",
            desc="get_renewal_token_for_user",
        )

    async def get_users_expiring_soon(self) -> List[Dict[str, int]]:
        """Selects users whose account will expire in the [now, now + renew_at] time
        window (see configuration for account_validity for information on what renew_at
        refers to).

        Returns:
            A list of dictionaries mapping user ID to expiration time (in milliseconds).
        """

        def select_users_txn(txn, now_ms, renew_at):
            sql = (
                "SELECT user_id, expiration_ts_ms FROM account_validity"
                " WHERE email_sent = ? AND (expiration_ts_ms - ?) <= ?"
            )
            values = [False, now_ms, renew_at]
            txn.execute(sql, values)
            return self.db_pool.cursor_to_dict(txn)

        return await self.db_pool.runInteraction(
            "get_users_expiring_soon",
            select_users_txn,
<<<<<<< HEAD
            self.clock.time_msec(),
            self.config.account_validity_renew_at,
=======
            self._clock.time_msec(),
            self.config.account_validity.renew_at,
>>>>>>> b19b63e6
        )

    async def set_renewal_mail_status(self, user_id: str, email_sent: bool) -> None:
        """Sets or unsets the flag that indicates whether a renewal email has been sent
        to the user (and the user hasn't renewed their account yet).

        Args:
            user_id: ID of the user to set/unset the flag for.
            email_sent: Flag which indicates whether a renewal email has been sent
                to this user.
        """
        await self.db_pool.simple_update_one(
            table="account_validity",
            keyvalues={"user_id": user_id},
            updatevalues={"email_sent": email_sent},
            desc="set_renewal_mail_status",
        )

    async def delete_account_validity_for_user(self, user_id: str) -> None:
        """Deletes the entry for the given user in the account validity table, removing
        their expiration date and renewal token.

        Args:
            user_id: ID of the user to remove from the account validity table.
        """
        await self.db_pool.simple_delete_one(
            table="account_validity",
            keyvalues={"user_id": user_id},
            desc="delete_account_validity_for_user",
        )

    async def get_info_for_users(
        self, user_ids: List[str],
    ):
        """Return the user info for a given set of users

        Args:
            user_ids: A list of users to return information about

        Returns:
            Deferred[Dict[str, bool]]: A dictionary mapping each user ID to
                a dict with the following keys:
                    * expired - whether this is an expired user
                    * deactivated - whether this is a deactivated user
        """
        # Get information of all our local users
        def _get_info_for_users_txn(txn):
            rows = []

            for user_id in user_ids:
                sql = """
                    SELECT u.name, u.deactivated, av.expiration_ts_ms
                    FROM users as u
                    LEFT JOIN account_validity as av
                    ON av.user_id = u.name
                    WHERE u.name = ?
                """

                txn.execute(sql, (user_id,))
                row = txn.fetchone()
                if row:
                    rows.append(row)

            return rows

        info_rows = await self.db_pool.runInteraction(
            "get_info_for_users", _get_info_for_users_txn
        )

        return {
            user_id: {
                "expired": (
                    expiration is not None and self.clock.time_msec() >= expiration
                ),
                "deactivated": deactivated == 1,
            }
            for user_id, deactivated, expiration in info_rows
        }

    async def is_server_admin(self, user: UserID) -> bool:
        """Determines if a user is an admin of this homeserver.

        Args:
            user: user ID of the user to test

        Returns:
            true iff the user is a server admin, false otherwise.
        """
        res = await self.db_pool.simple_select_one_onecol(
            table="users",
            keyvalues={"name": user.to_string()},
            retcol="admin",
            allow_none=True,
            desc="is_server_admin",
        )

        return bool(res) if res else False

    async def set_server_admin(self, user: UserID, admin: bool) -> None:
        """Sets whether a user is an admin of this homeserver.

        Args:
            user: user ID of the user to test
            admin: true iff the user is to be a server admin, false otherwise.
        """

        def set_server_admin_txn(txn):
            self.db_pool.simple_update_one_txn(
                txn, "users", {"name": user.to_string()}, {"admin": 1 if admin else 0}
            )
            self._invalidate_cache_and_stream(
                txn, self.get_user_by_id, (user.to_string(),)
            )

        await self.db_pool.runInteraction("set_server_admin", set_server_admin_txn)

    def _query_for_auth(self, txn, token):
        sql = """
            SELECT users.name,
                users.is_guest,
                users.shadow_banned,
                access_tokens.id as token_id,
                access_tokens.device_id,
                access_tokens.valid_until_ms
            FROM users
            INNER JOIN access_tokens on users.name = access_tokens.user_id
            WHERE token = ?
        """

        txn.execute(sql, (token,))
        rows = self.db_pool.cursor_to_dict(txn)
        if rows:
            return rows[0]

        return None

    @cached()
    async def is_real_user(self, user_id: str) -> bool:
        """Determines if the user is a real user, ie does not have a 'user_type'.

        Args:
            user_id: user id to test

        Returns:
            True if user 'user_type' is null or empty string
        """
        return await self.db_pool.runInteraction(
            "is_real_user", self.is_real_user_txn, user_id
        )

    @cached()
    async def is_support_user(self, user_id: str) -> bool:
        """Determines if the user is of type UserTypes.SUPPORT

        Args:
            user_id: user id to test

        Returns:
            True if user is of type UserTypes.SUPPORT
        """
        return await self.db_pool.runInteraction(
            "is_support_user", self.is_support_user_txn, user_id
        )

    def is_real_user_txn(self, txn, user_id):
        res = self.db_pool.simple_select_one_onecol_txn(
            txn=txn,
            table="users",
            keyvalues={"name": user_id},
            retcol="user_type",
            allow_none=True,
        )
        return res is None

    def is_support_user_txn(self, txn, user_id):
        res = self.db_pool.simple_select_one_onecol_txn(
            txn=txn,
            table="users",
            keyvalues={"name": user_id},
            retcol="user_type",
            allow_none=True,
        )
        return True if res == UserTypes.SUPPORT else False

    async def get_users_by_id_case_insensitive(self, user_id: str) -> Dict[str, str]:
        """Gets users that match user_id case insensitively.

        Returns:
             A mapping of user_id -> password_hash.
        """

        def f(txn):
            sql = "SELECT name, password_hash FROM users WHERE lower(name) = lower(?)"
            txn.execute(sql, (user_id,))
            return dict(txn)

        return await self.db_pool.runInteraction("get_users_by_id_case_insensitive", f)

    async def get_user_by_external_id(
        self, auth_provider: str, external_id: str
    ) -> Optional[str]:
        """Look up a user by their external auth id

        Args:
            auth_provider: identifier for the remote auth provider
            external_id: id on that system

        Returns:
            the mxid of the user, or None if they are not known
        """
        return await self.db_pool.simple_select_one_onecol(
            table="user_external_ids",
            keyvalues={"auth_provider": auth_provider, "external_id": external_id},
            retcol="user_id",
            allow_none=True,
            desc="get_user_by_external_id",
        )

    async def count_all_users(self):
        """Counts all users registered on the homeserver."""

        def _count_users(txn):
            txn.execute("SELECT COUNT(*) AS users FROM users")
            rows = self.db_pool.cursor_to_dict(txn)
            if rows:
                return rows[0]["users"]
            return 0

        return await self.db_pool.runInteraction("count_users", _count_users)

    async def count_daily_user_type(self) -> Dict[str, int]:
        """
        Counts 1) native non guest users
               2) native guests users
               3) bridged users
        who registered on the homeserver in the past 24 hours
        """

        def _count_daily_user_type(txn):
            yesterday = int(self._clock.time()) - (60 * 60 * 24)

            sql = """
                SELECT user_type, COALESCE(count(*), 0) AS count FROM (
                    SELECT
                    CASE
                        WHEN is_guest=0 AND appservice_id IS NULL THEN 'native'
                        WHEN is_guest=1 AND appservice_id IS NULL THEN 'guest'
                        WHEN is_guest=0 AND appservice_id IS NOT NULL THEN 'bridged'
                    END AS user_type
                    FROM users
                    WHERE creation_ts > ?
                ) AS t GROUP BY user_type
            """
            results = {"native": 0, "guest": 0, "bridged": 0}
            txn.execute(sql, (yesterday,))
            for row in txn:
                results[row[0]] = row[1]
            return results

        return await self.db_pool.runInteraction(
            "count_daily_user_type", _count_daily_user_type
        )

    async def count_nonbridged_users(self):
        def _count_users(txn):
            txn.execute(
                """
                SELECT COALESCE(COUNT(*), 0) FROM users
                WHERE appservice_id IS NULL
            """
            )
            (count,) = txn.fetchone()
            return count

        return await self.db_pool.runInteraction("count_users", _count_users)

    async def count_real_users(self):
        """Counts all users without a special user_type registered on the homeserver."""

        def _count_users(txn):
            txn.execute("SELECT COUNT(*) AS users FROM users where user_type is null")
            rows = self.db_pool.cursor_to_dict(txn)
            if rows:
                return rows[0]["users"]
            return 0

        return await self.db_pool.runInteraction("count_real_users", _count_users)

    async def generate_user_id(self) -> str:
        """Generate a suitable localpart for a guest user

        Returns: a (hopefully) free localpart
        """
        next_id = await self.db_pool.runInteraction(
            "generate_user_id", self._user_id_seq.get_next_id_txn
        )

        return str(next_id)

    async def get_user_id_by_threepid(self, medium: str, address: str) -> Optional[str]:
        """Returns user id from threepid

        Args:
            medium: threepid medium e.g. email
            address: threepid address e.g. me@example.com

        Returns:
            The user ID or None if no user id/threepid mapping exists
        """
        user_id = await self.db_pool.runInteraction(
            "get_user_id_by_threepid", self.get_user_id_by_threepid_txn, medium, address
        )
        return user_id

    def get_user_id_by_threepid_txn(self, txn, medium, address):
        """Returns user id from threepid

        Args:
            txn (cursor):
            medium (str): threepid medium e.g. email
            address (str): threepid address e.g. me@example.com

        Returns:
            str|None: user id or None if no user id/threepid mapping exists
        """
        ret = self.db_pool.simple_select_one_txn(
            txn,
            "user_threepids",
            {"medium": medium, "address": address},
            ["user_id"],
            True,
        )
        if ret:
            return ret["user_id"]
        return None

    async def user_add_threepid(self, user_id, medium, address, validated_at, added_at):
        await self.db_pool.simple_upsert(
            "user_threepids",
            {"medium": medium, "address": address},
            {"user_id": user_id, "validated_at": validated_at, "added_at": added_at},
        )

    async def user_get_threepids(self, user_id):
        return await self.db_pool.simple_select_list(
            "user_threepids",
            {"user_id": user_id},
            ["medium", "address", "validated_at", "added_at"],
            "user_get_threepids",
        )

    async def user_delete_threepid(self, user_id, medium, address) -> None:
        await self.db_pool.simple_delete(
            "user_threepids",
            keyvalues={"user_id": user_id, "medium": medium, "address": address},
            desc="user_delete_threepid",
        )

    async def user_delete_threepids(self, user_id: str) -> None:
        """Delete all threepid this user has bound

        Args:
             user_id: The user id to delete all threepids of

        """
        await self.db_pool.simple_delete(
            "user_threepids",
            keyvalues={"user_id": user_id},
            desc="user_delete_threepids",
        )

    async def add_user_bound_threepid(
        self, user_id: str, medium: str, address: str, id_server: str
    ):
        """The server proxied a bind request to the given identity server on
        behalf of the given user. We need to remember this in case the user
        asks us to unbind the threepid.

        Args:
            user_id
            medium
            address
            id_server
        """
        # We need to use an upsert, in case they user had already bound the
        # threepid
        await self.db_pool.simple_upsert(
            table="user_threepid_id_server",
            keyvalues={
                "user_id": user_id,
                "medium": medium,
                "address": address,
                "id_server": id_server,
            },
            values={},
            insertion_values={},
            desc="add_user_bound_threepid",
        )

    async def user_get_bound_threepids(self, user_id: str) -> List[Dict[str, Any]]:
        """Get the threepids that a user has bound to an identity server through the homeserver
        The homeserver remembers where binds to an identity server occurred. Using this
        method can retrieve those threepids.

        Args:
            user_id: The ID of the user to retrieve threepids for

        Returns:
            List of dictionaries containing the following keys:
                medium (str): The medium of the threepid (e.g "email")
                address (str): The address of the threepid (e.g "bob@example.com")
        """
        return await self.db_pool.simple_select_list(
            table="user_threepid_id_server",
            keyvalues={"user_id": user_id},
            retcols=["medium", "address"],
            desc="user_get_bound_threepids",
        )

    async def remove_user_bound_threepid(
        self, user_id: str, medium: str, address: str, id_server: str
    ) -> None:
        """The server proxied an unbind request to the given identity server on
        behalf of the given user, so we remove the mapping of threepid to
        identity server.

        Args:
            user_id
            medium
            address
            id_server
        """
        await self.db_pool.simple_delete(
            table="user_threepid_id_server",
            keyvalues={
                "user_id": user_id,
                "medium": medium,
                "address": address,
                "id_server": id_server,
            },
            desc="remove_user_bound_threepid",
        )

    async def get_id_servers_user_bound(
        self, user_id: str, medium: str, address: str
    ) -> List[str]:
        """Get the list of identity servers that the server proxied bind
        requests to for given user and threepid

        Args:
            user_id: The user to query for identity servers.
            medium: The medium to query for identity servers.
            address: The address to query for identity servers.

        Returns:
            A list of identity servers
        """
        return await self.db_pool.simple_select_onecol(
            table="user_threepid_id_server",
            keyvalues={"user_id": user_id, "medium": medium, "address": address},
            retcol="id_server",
            desc="get_id_servers_user_bound",
        )

    @cached()
    async def get_user_deactivated_status(self, user_id: str) -> bool:
        """Retrieve the value for the `deactivated` property for the provided user.

        Args:
            user_id: The ID of the user to retrieve the status for.

        Returns:
            True if the user was deactivated, false if the user is still active.
        """

        res = await self.db_pool.simple_select_one_onecol(
            table="users",
            keyvalues={"name": user_id},
            retcol="deactivated",
            desc="get_user_deactivated_status",
        )

        # Convert the integer into a boolean.
        return res == 1

    async def get_threepid_validation_session(
        self,
        medium: Optional[str],
        client_secret: str,
        address: Optional[str] = None,
        sid: Optional[str] = None,
        validated: Optional[bool] = True,
    ) -> Optional[Dict[str, Any]]:
        """Gets a session_id and last_send_attempt (if available) for a
        combination of validation metadata

        Args:
            medium: The medium of the 3PID
            client_secret: A unique string provided by the client to help identify this
                validation attempt
            address: The address of the 3PID
            sid: The ID of the validation session
            validated: Whether sessions should be filtered by
                whether they have been validated already or not. None to
                perform no filtering

        Returns:
            A dict containing the following:
                * address - address of the 3pid
                * medium - medium of the 3pid
                * client_secret - a secret provided by the client for this validation session
                * session_id - ID of the validation session
                * send_attempt - a number serving to dedupe send attempts for this session
                * validated_at - timestamp of when this session was validated if so

                Otherwise None if a validation session is not found
        """
        if not client_secret:
            raise SynapseError(
                400, "Missing parameter: client_secret", errcode=Codes.MISSING_PARAM
            )

        keyvalues = {"client_secret": client_secret}
        if medium:
            keyvalues["medium"] = medium
        if address:
            keyvalues["address"] = address
        if sid:
            keyvalues["session_id"] = sid

        assert address or sid

        def get_threepid_validation_session_txn(txn):
            sql = """
                SELECT address, session_id, medium, client_secret,
                last_send_attempt, validated_at
                FROM threepid_validation_session WHERE %s
                """ % (
                " AND ".join("%s = ?" % k for k in keyvalues.keys()),
            )

            if validated is not None:
                sql += " AND validated_at IS " + ("NOT NULL" if validated else "NULL")

            sql += " LIMIT 1"

            txn.execute(sql, list(keyvalues.values()))
            rows = self.db_pool.cursor_to_dict(txn)
            if not rows:
                return None

            return rows[0]

        return await self.db_pool.runInteraction(
            "get_threepid_validation_session", get_threepid_validation_session_txn
        )

    async def delete_threepid_session(self, session_id: str) -> None:
        """Removes a threepid validation session from the database. This can
        be done after validation has been performed and whatever action was
        waiting on it has been carried out

        Args:
            session_id: The ID of the session to delete
        """

        def delete_threepid_session_txn(txn):
            self.db_pool.simple_delete_txn(
                txn,
                table="threepid_validation_token",
                keyvalues={"session_id": session_id},
            )
            self.db_pool.simple_delete_txn(
                txn,
                table="threepid_validation_session",
                keyvalues={"session_id": session_id},
            )

        await self.db_pool.runInteraction(
            "delete_threepid_session", delete_threepid_session_txn
        )

    @wrap_as_background_process("cull_expired_threepid_validation_tokens")
    async def cull_expired_threepid_validation_tokens(self) -> None:
        """Remove threepid validation tokens with expiry dates that have passed"""

        def cull_expired_threepid_validation_tokens_txn(txn, ts):
            sql = """
            DELETE FROM threepid_validation_token WHERE
            expires < ?
            """
            txn.execute(sql, (ts,))

        await self.db_pool.runInteraction(
            "cull_expired_threepid_validation_tokens",
            cull_expired_threepid_validation_tokens_txn,
            self._clock.time_msec(),
        )

    @wrap_as_background_process("account_validity_set_expiration_dates")
    async def _set_expiration_date_when_missing(self):
        """
        Retrieves the list of registered users that don't have an expiration date, and
        adds an expiration date for each of them.
        """

        def select_users_with_no_expiration_date_txn(txn):
            """Retrieves the list of registered users with no expiration date from the
            database, filtering out deactivated users.
            """
            sql = (
                "SELECT users.name FROM users"
                " LEFT JOIN account_validity ON (users.name = account_validity.user_id)"
                " WHERE account_validity.user_id is NULL AND users.deactivated = 0;"
            )
            txn.execute(sql, [])

            res = self.db_pool.cursor_to_dict(txn)
            if res:
                for user in res:
                    self.set_expiration_date_for_user_txn(
                        txn, user["name"], use_delta=True
                    )

        await self.db_pool.runInteraction(
            "get_users_with_no_expiration_date",
            select_users_with_no_expiration_date_txn,
        )

    def set_expiration_date_for_user_txn(self, txn, user_id, use_delta=False):
        """Sets an expiration date to the account with the given user ID.

        Args:
             user_id (str): User ID to set an expiration date for.
             use_delta (bool): If set to False, the expiration date for the user will be
                now + validity period. If set to True, this expiration date will be a
                random value in the [now + period - d ; now + period] range, d being a
                delta equal to 10% of the validity period.
        """
        now_ms = self._clock.time_msec()
        expiration_ts = now_ms + self._account_validity_period

        if use_delta:
            expiration_ts = self.rand.randrange(
                expiration_ts - self._account_validity_startup_job_max_delta,
                expiration_ts,
            )

        self.db_pool.simple_upsert_txn(
            txn,
            "account_validity",
            keyvalues={"user_id": user_id},
            values={"expiration_ts_ms": expiration_ts, "email_sent": False},
        )

    async def get_user_pending_deactivation(self) -> Optional[str]:
        """
        Gets one user from the table of users waiting to be parted from all the rooms
        they're in.
        """
        return await self.db_pool.simple_select_one_onecol(
            "users_pending_deactivation",
            keyvalues={},
            retcol="user_id",
            allow_none=True,
            desc="get_users_pending_deactivation",
        )

    async def del_user_pending_deactivation(self, user_id: str) -> None:
        """
        Removes the given user to the table of users who need to be parted from all the
        rooms they're in, effectively marking that user as fully deactivated.
        """
        # XXX: This should be simple_delete_one but we failed to put a unique index on
        # the table, so somehow duplicate entries have ended up in it.
        await self.db_pool.simple_delete(
            "users_pending_deactivation",
            keyvalues={"user_id": user_id},
            desc="del_user_pending_deactivation",
        )


class RegistrationBackgroundUpdateStore(RegistrationWorkerStore):
    def __init__(self, database: DatabasePool, db_conn: Connection, hs: "HomeServer"):
        super().__init__(database, db_conn, hs)

        self._clock = hs.get_clock()
        self.config = hs.config

        self.db_pool.updates.register_background_index_update(
            "access_tokens_device_index",
            index_name="access_tokens_device_id",
            table="access_tokens",
            columns=["user_id", "device_id"],
        )

        self.db_pool.updates.register_background_index_update(
            "users_creation_ts",
            index_name="users_creation_ts",
            table="users",
            columns=["creation_ts"],
        )

        # we no longer use refresh tokens, but it's possible that some people
        # might have a background update queued to build this index. Just
        # clear the background update.
        self.db_pool.updates.register_noop_background_update(
            "refresh_tokens_device_index"
        )

        self.db_pool.updates.register_background_update_handler(
            "user_threepids_grandfather", self._bg_user_threepids_grandfather
        )

        self.db_pool.updates.register_background_update_handler(
            "users_set_deactivated_flag", self._background_update_set_deactivated_flag
        )

    async def _background_update_set_deactivated_flag(self, progress, batch_size):
        """Retrieves a list of all deactivated users and sets the 'deactivated' flag to 1
        for each of them.
        """

        last_user = progress.get("user_id", "")

        def _background_update_set_deactivated_flag_txn(txn):
            txn.execute(
                """
                SELECT
                    users.name,
                    COUNT(access_tokens.token) AS count_tokens,
                    COUNT(user_threepids.address) AS count_threepids
                FROM users
                    LEFT JOIN access_tokens ON (access_tokens.user_id = users.name)
                    LEFT JOIN user_threepids ON (user_threepids.user_id = users.name)
                WHERE (users.password_hash IS NULL OR users.password_hash = '')
                AND (users.appservice_id IS NULL OR users.appservice_id = '')
                AND users.is_guest = 0
                AND users.name > ?
                GROUP BY users.name
                ORDER BY users.name ASC
                LIMIT ?;
                """,
                (last_user, batch_size),
            )

            rows = self.db_pool.cursor_to_dict(txn)

            if not rows:
                return True, 0

            rows_processed_nb = 0

            for user in rows:
                if not user["count_tokens"] and not user["count_threepids"]:
                    self.set_user_deactivated_status_txn(txn, user["name"], True)
                    rows_processed_nb += 1

            logger.info("Marked %d rows as deactivated", rows_processed_nb)

            self.db_pool.updates._background_update_progress_txn(
                txn, "users_set_deactivated_flag", {"user_id": rows[-1]["name"]}
            )

            if batch_size > len(rows):
                return True, len(rows)
            else:
                return False, len(rows)

        end, nb_processed = await self.db_pool.runInteraction(
            "users_set_deactivated_flag", _background_update_set_deactivated_flag_txn
        )

        if end:
            await self.db_pool.updates._end_background_update(
                "users_set_deactivated_flag"
            )

        return nb_processed

    async def _bg_user_threepids_grandfather(self, progress, batch_size):
        """We now track which identity servers a user binds their 3PID to, so
        we need to handle the case of existing bindings where we didn't track
        this.

        We do this by grandfathering in existing user threepids assuming that
        they used one of the server configured trusted identity servers.
        """
        id_servers = set(self.config.trusted_third_party_id_servers)

        def _bg_user_threepids_grandfather_txn(txn):
            sql = """
                INSERT INTO user_threepid_id_server
                    (user_id, medium, address, id_server)
                SELECT user_id, medium, address, ?
                FROM user_threepids
            """

            txn.executemany(sql, [(id_server,) for id_server in id_servers])

        if id_servers:
            await self.db_pool.runInteraction(
                "_bg_user_threepids_grandfather", _bg_user_threepids_grandfather_txn
            )

        await self.db_pool.updates._end_background_update("user_threepids_grandfather")

        return 1

    async def set_user_deactivated_status(
        self, user_id: str, deactivated: bool
    ) -> None:
        """Set the `deactivated` property for the provided user to the provided value.

        Args:
            user_id: The ID of the user to set the status for.
            deactivated: The value to set for `deactivated`.
        """

        await self.db_pool.runInteraction(
            "set_user_deactivated_status",
            self.set_user_deactivated_status_txn,
            user_id,
            deactivated,
        )

    def set_user_deactivated_status_txn(self, txn, user_id: str, deactivated: bool):
        self.db_pool.simple_update_one_txn(
            txn=txn,
            table="users",
            keyvalues={"name": user_id},
            updatevalues={"deactivated": 1 if deactivated else 0},
        )
        self._invalidate_cache_and_stream(
            txn, self.get_user_deactivated_status, (user_id,)
        )
        txn.call_after(self.is_guest.invalidate, (user_id,))

    @cached()
    async def is_guest(self, user_id: str) -> bool:
        res = await self.db_pool.simple_select_one_onecol(
            table="users",
            keyvalues={"name": user_id},
            retcol="is_guest",
            allow_none=True,
            desc="is_guest",
        )

        return res if res else False


class RegistrationStore(StatsStore, RegistrationBackgroundUpdateStore):
    def __init__(self, database: DatabasePool, db_conn: Connection, hs: "HomeServer"):
        super().__init__(database, db_conn, hs)

        self._ignore_unknown_session_error = hs.config.request_token_inhibit_3pid_errors

        self._access_tokens_id_gen = IdGenerator(db_conn, "access_tokens", "id")

    async def add_access_token_to_user(
        self,
        user_id: str,
        token: str,
        device_id: Optional[str],
        valid_until_ms: Optional[int],
    ) -> int:
        """Adds an access token for the given user.

        Args:
            user_id: The user ID.
            token: The new access token to add.
            device_id: ID of the device to associate with the access token
            valid_until_ms: when the token is valid until. None for no expiry.
        Raises:
            StoreError if there was a problem adding this.
        Returns:
            The token ID
        """
        next_id = self._access_tokens_id_gen.get_next()

        await self.db_pool.simple_insert(
            "access_tokens",
            {
                "id": next_id,
                "user_id": user_id,
                "token": token,
                "device_id": device_id,
                "valid_until_ms": valid_until_ms,
            },
            desc="add_access_token_to_user",
        )

        return next_id

    def _set_device_for_access_token_txn(self, txn, token: str, device_id: str) -> str:
        old_device_id = self.db_pool.simple_select_one_onecol_txn(
            txn, "access_tokens", {"token": token}, "device_id"
        )

        self.db_pool.simple_update_txn(
            txn, "access_tokens", {"token": token}, {"device_id": device_id}
        )

        self._invalidate_cache_and_stream(txn, self.get_user_by_access_token, (token,))

        return old_device_id

    async def set_device_for_access_token(self, token: str, device_id: str) -> str:
        """Sets the device ID associated with an access token.

        Args:
            token: The access token to modify.
            device_id: The new device ID.
        Returns:
            The old device ID associated with the access token.
        """

        return await self.db_pool.runInteraction(
            "set_device_for_access_token",
            self._set_device_for_access_token_txn,
            token,
            device_id,
        )

    async def register_user(
        self,
        user_id: str,
        password_hash: Optional[str] = None,
        was_guest: bool = False,
        make_guest: bool = False,
        appservice_id: Optional[str] = None,
        create_profile_with_displayname: Optional[str] = None,
        admin: bool = False,
        user_type: Optional[str] = None,
        shadow_banned: bool = False,
    ) -> None:
        """Attempts to register an account.

        Args:
            user_id: The desired user ID to register.
            password_hash: Optional. The password hash for this user.
            was_guest: Whether this is a guest account being upgraded to a
                non-guest account.
            make_guest: True if the the new user should be guest, false to add a
                regular user account.
            appservice_id: The ID of the appservice registering the user.
            create_profile_with_displayname: Optionally create a profile for
                the user, setting their displayname to the given value
            admin: is an admin user?
            user_type: type of user. One of the values from api.constants.UserTypes,
                or None for a normal user.
            shadow_banned: Whether the user is shadow-banned, i.e. they may be
                told their requests succeeded but we ignore them.

        Raises:
            StoreError if the user_id could not be registered.
        """
        await self.db_pool.runInteraction(
            "register_user",
            self._register_user,
            user_id,
            password_hash,
            was_guest,
            make_guest,
            appservice_id,
            create_profile_with_displayname,
            admin,
            user_type,
            shadow_banned,
        )

    def _register_user(
        self,
        txn,
        user_id: str,
        password_hash: Optional[str],
        was_guest: bool,
        make_guest: bool,
        appservice_id: Optional[str],
        create_profile_with_displayname: Optional[str],
        admin: bool,
        user_type: Optional[str],
        shadow_banned: bool,
    ):
        user_id_obj = UserID.from_string(user_id)

        now = int(self._clock.time())

        try:
            if was_guest:
                # Ensure that the guest user actually exists
                # ``allow_none=False`` makes this raise an exception
                # if the row isn't in the database.
                self.db_pool.simple_select_one_txn(
                    txn,
                    "users",
                    keyvalues={"name": user_id, "is_guest": 1},
                    retcols=("name",),
                    allow_none=False,
                )

                self.db_pool.simple_update_one_txn(
                    txn,
                    "users",
                    keyvalues={"name": user_id, "is_guest": 1},
                    updatevalues={
                        "password_hash": password_hash,
                        "upgrade_ts": now,
                        "is_guest": 1 if make_guest else 0,
                        "appservice_id": appservice_id,
                        "admin": 1 if admin else 0,
                        "user_type": user_type,
                        "shadow_banned": shadow_banned,
                    },
                )
            else:
                self.db_pool.simple_insert_txn(
                    txn,
                    "users",
                    values={
                        "name": user_id,
                        "password_hash": password_hash,
                        "creation_ts": now,
                        "is_guest": 1 if make_guest else 0,
                        "appservice_id": appservice_id,
                        "admin": 1 if admin else 0,
                        "user_type": user_type,
                        "shadow_banned": shadow_banned,
                    },
                )

        except self.database_engine.module.IntegrityError:
            raise StoreError(400, "User ID already taken.", errcode=Codes.USER_IN_USE)

        if self._account_validity_enabled:
            self.set_expiration_date_for_user_txn(txn, user_id)

        if create_profile_with_displayname:
            # set a default displayname serverside to avoid ugly race
            # between auto-joins and clients trying to set displaynames
            #
            # *obviously* the 'profiles' table uses localpart for user_id
            # while everything else uses the full mxid.
            txn.execute(
                "INSERT INTO profiles(user_id, displayname) VALUES (?,?)",
                (user_id_obj.localpart, create_profile_with_displayname),
            )

        if self.hs.config.stats_enabled:
            # we create a new completed user statistics row

            # we don't strictly need current_token since this user really can't
            # have any state deltas before now (as it is a new user), but still,
            # we include it for completeness.
            current_token = self._get_max_stream_id_in_current_state_deltas_txn(txn)
            self._update_stats_delta_txn(
                txn, now, "user", user_id, {}, complete_with_stream_id=current_token
            )

        self._invalidate_cache_and_stream(txn, self.get_user_by_id, (user_id,))

    async def record_user_external_id(
        self, auth_provider: str, external_id: str, user_id: str
    ) -> None:
        """Record a mapping from an external user id to a mxid

        Args:
            auth_provider: identifier for the remote auth provider
            external_id: id on that system
            user_id: complete mxid that it is mapped to
        """
        await self.db_pool.simple_insert(
            table="user_external_ids",
            values={
                "auth_provider": auth_provider,
                "external_id": external_id,
                "user_id": user_id,
            },
            desc="record_user_external_id",
        )

    async def user_set_password_hash(
        self, user_id: str, password_hash: Optional[str]
    ) -> None:
        """
        NB. This does *not* evict any cache because the one use for this
            removes most of the entries subsequently anyway so it would be
            pointless. Use flush_user separately.
        """

        def user_set_password_hash_txn(txn):
            self.db_pool.simple_update_one_txn(
                txn, "users", {"name": user_id}, {"password_hash": password_hash}
            )
            self._invalidate_cache_and_stream(txn, self.get_user_by_id, (user_id,))

        await self.db_pool.runInteraction(
            "user_set_password_hash", user_set_password_hash_txn
        )

    async def user_set_consent_version(
        self, user_id: str, consent_version: str
    ) -> None:
        """Updates the user table to record privacy policy consent

        Args:
            user_id: full mxid of the user to update
            consent_version: version of the policy the user has consented to

        Raises:
            StoreError(404) if user not found
        """

        def f(txn):
            self.db_pool.simple_update_one_txn(
                txn,
                table="users",
                keyvalues={"name": user_id},
                updatevalues={"consent_version": consent_version},
            )
            self._invalidate_cache_and_stream(txn, self.get_user_by_id, (user_id,))

        await self.db_pool.runInteraction("user_set_consent_version", f)

    async def user_set_consent_server_notice_sent(
        self, user_id: str, consent_version: str
    ) -> None:
        """Updates the user table to record that we have sent the user a server
        notice about privacy policy consent

        Args:
            user_id: full mxid of the user to update
            consent_version: version of the policy we have notified the user about

        Raises:
            StoreError(404) if user not found
        """

        def f(txn):
            self.db_pool.simple_update_one_txn(
                txn,
                table="users",
                keyvalues={"name": user_id},
                updatevalues={"consent_server_notice_sent": consent_version},
            )
            self._invalidate_cache_and_stream(txn, self.get_user_by_id, (user_id,))

        await self.db_pool.runInteraction("user_set_consent_server_notice_sent", f)

    async def user_delete_access_tokens(
        self,
        user_id: str,
        except_token_id: Optional[str] = None,
        device_id: Optional[str] = None,
    ) -> List[Tuple[str, int, Optional[str]]]:
        """
        Invalidate access tokens belonging to a user

        Args:
            user_id: ID of user the tokens belong to
            except_token_id: access_tokens ID which should *not* be deleted
            device_id: ID of device the tokens are associated with.
                If None, tokens associated with any device (or no device) will
                be deleted
        Returns:
            A tuple of (token, token id, device id) for each of the deleted tokens
        """

        def f(txn):
            keyvalues = {"user_id": user_id}
            if device_id is not None:
                keyvalues["device_id"] = device_id

            items = keyvalues.items()
            where_clause = " AND ".join(k + " = ?" for k, _ in items)
            values = [v for _, v in items]
            if except_token_id:
                where_clause += " AND id != ?"
                values.append(except_token_id)

            txn.execute(
                "SELECT token, id, device_id FROM access_tokens WHERE %s"
                % where_clause,
                values,
            )
            tokens_and_devices = [(r[0], r[1], r[2]) for r in txn]

            for token, _, _ in tokens_and_devices:
                self._invalidate_cache_and_stream(
                    txn, self.get_user_by_access_token, (token,)
                )

            txn.execute("DELETE FROM access_tokens WHERE %s" % where_clause, values)

            return tokens_and_devices

        return await self.db_pool.runInteraction("user_delete_access_tokens", f)

    async def delete_access_token(self, access_token: str) -> None:
        def f(txn):
            self.db_pool.simple_delete_one_txn(
                txn, table="access_tokens", keyvalues={"token": access_token}
            )

            self._invalidate_cache_and_stream(
                txn, self.get_user_by_access_token, (access_token,)
            )

        await self.db_pool.runInteraction("delete_access_token", f)

    async def add_user_pending_deactivation(self, user_id: str) -> None:
        """
        Adds a user to the table of users who need to be parted from all the rooms they're
        in
        """
        await self.db_pool.simple_insert(
            "users_pending_deactivation",
            values={"user_id": user_id},
            desc="add_user_pending_deactivation",
        )

    async def validate_threepid_session(
        self, session_id: str, client_secret: str, token: str, current_ts: int
    ) -> Optional[str]:
        """Attempt to validate a threepid session using a token

        Args:
            session_id: The id of a validation session
            client_secret: A unique string provided by the client to help identify
                this validation attempt
            token: A validation token
            current_ts: The current unix time in milliseconds. Used for checking
                token expiry status

        Raises:
            ThreepidValidationError: if a matching validation token was not found or has
                expired

        Returns:
            A str representing a link to redirect the user to if there is one.
        """

        # Insert everything into a transaction in order to run atomically
        def validate_threepid_session_txn(txn):
            row = self.db_pool.simple_select_one_txn(
                txn,
                table="threepid_validation_session",
                keyvalues={"session_id": session_id},
                retcols=["client_secret", "validated_at"],
                allow_none=True,
            )

            if not row:
                if self._ignore_unknown_session_error:
                    # If we need to inhibit the error caused by an incorrect session ID,
                    # use None as placeholder values for the client secret and the
                    # validation timestamp.
                    # It shouldn't be an issue because they're both only checked after
                    # the token check, which should fail. And if it doesn't for some
                    # reason, the next check is on the client secret, which is NOT NULL,
                    # so we don't have to worry about the client secret matching by
                    # accident.
                    row = {"client_secret": None, "validated_at": None}
                else:
                    raise ThreepidValidationError(400, "Unknown session_id")

            retrieved_client_secret = row["client_secret"]
            validated_at = row["validated_at"]

            row = self.db_pool.simple_select_one_txn(
                txn,
                table="threepid_validation_token",
                keyvalues={"session_id": session_id, "token": token},
                retcols=["expires", "next_link"],
                allow_none=True,
            )

            if not row:
                raise ThreepidValidationError(
                    400, "Validation token not found or has expired"
                )
            expires = row["expires"]
            next_link = row["next_link"]

            if retrieved_client_secret != client_secret:
                raise ThreepidValidationError(
                    400, "This client_secret does not match the provided session_id"
                )

            # If the session is already validated, no need to revalidate
            if validated_at:
                return next_link

            if expires <= current_ts:
                raise ThreepidValidationError(
                    400, "This token has expired. Please request a new one"
                )

            # Looks good. Validate the session
            self.db_pool.simple_update_txn(
                txn,
                table="threepid_validation_session",
                keyvalues={"session_id": session_id},
                updatevalues={"validated_at": self._clock.time_msec()},
            )

            return next_link

        # Return next_link if it exists
        return await self.db_pool.runInteraction(
            "validate_threepid_session_txn", validate_threepid_session_txn
        )

    async def start_or_continue_validation_session(
        self,
        medium: str,
        address: str,
        session_id: str,
        client_secret: str,
        send_attempt: int,
        next_link: Optional[str],
        token: str,
        token_expires: int,
    ) -> None:
        """Creates a new threepid validation session if it does not already
        exist and associates a new validation token with it

        Args:
            medium: The medium of the 3PID
            address: The address of the 3PID
            session_id: The id of this validation session
            client_secret: A unique string provided by the client to help
                identify this validation attempt
            send_attempt: The latest send_attempt on this session
            next_link: The link to redirect the user to upon successful validation
            token: The validation token
            token_expires: The timestamp for which after the token will no
                longer be valid
        """

        def start_or_continue_validation_session_txn(txn):
            # Create or update a validation session
            self.db_pool.simple_upsert_txn(
                txn,
                table="threepid_validation_session",
                keyvalues={"session_id": session_id},
                values={"last_send_attempt": send_attempt},
                insertion_values={
                    "medium": medium,
                    "address": address,
                    "client_secret": client_secret,
                },
            )

            # Create a new validation token with this session ID
            self.db_pool.simple_insert_txn(
                txn,
                table="threepid_validation_token",
                values={
                    "session_id": session_id,
                    "token": token,
                    "next_link": next_link,
                    "expires": token_expires,
                },
            )

        await self.db_pool.runInteraction(
            "start_or_continue_validation_session",
            start_or_continue_validation_session_txn,
        )


def find_max_generated_user_id_localpart(cur: Cursor) -> int:
    """
    Gets the localpart of the max current generated user ID.

    Generated user IDs are integers, so we find the largest integer user ID
    already taken and return that.
    """

    # We bound between '@0' and '@a' to avoid pulling the entire table
    # out.
    cur.execute("SELECT name FROM users WHERE '@0' <= name AND name < '@a'")

    regex = re.compile(r"^@(\d+):")

    max_found = 0

    for (user_id,) in cur:
        match = regex.search(user_id)
        if match:
            max_found = max(int(match.group(1)), max_found)
    return max_found<|MERGE_RESOLUTION|>--- conflicted
+++ resolved
@@ -316,13 +316,8 @@
         return await self.db_pool.runInteraction(
             "get_users_expiring_soon",
             select_users_txn,
-<<<<<<< HEAD
-            self.clock.time_msec(),
+            self._clock.time_msec(),
             self.config.account_validity_renew_at,
-=======
-            self._clock.time_msec(),
-            self.config.account_validity.renew_at,
->>>>>>> b19b63e6
         )
 
     async def set_renewal_mail_status(self, user_id: str, email_sent: bool) -> None:
