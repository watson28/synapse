# Copyright 2015, 2016 OpenMarket Ltd
#
# Licensed under the Apache License, Version 2.0 (the "License");
# you may not use this file except in compliance with the License.
# You may obtain a copy of the License at
#
#     http://www.apache.org/licenses/LICENSE-2.0
#
# Unless required by applicable law or agreed to in writing, software
# distributed under the License is distributed on an "AS IS" BASIS,
# WITHOUT WARRANTIES OR CONDITIONS OF ANY KIND, either express or implied.
# See the License for the specific language governing permissions and
# limitations under the License.
from unittest.mock import Mock

from twisted.internet import defer
from twisted.internet.testing import MemoryReactor

from synapse.appservice import ApplicationServiceState
from synapse.appservice.scheduler import (
    ApplicationServiceScheduler,
    _Recoverer,
    _TransactionController,
)
from synapse.logging.context import make_deferred_yieldable
from synapse.server import HomeServer
from synapse.types import DeviceLists
from synapse.util import Clock

from tests import unittest
from tests.test_utils import simple_async_mock

from ..utils import MockClock


class ApplicationServiceSchedulerTransactionCtrlTestCase(unittest.TestCase):
    def setUp(self):
        self.clock = MockClock()
        self.store = Mock()
        self.as_api = Mock()
        self.recoverer = Mock()
        self.recoverer_fn = Mock(return_value=self.recoverer)
        self.txnctrl = _TransactionController(
            clock=self.clock, store=self.store, as_api=self.as_api
        )
        self.txnctrl.RECOVERER_CLASS = self.recoverer_fn

    def test_single_service_up_txn_sent(self):
        # Test: The AS is up and the txn is successfully sent.
        service = Mock()
        events = [Mock(), Mock()]
        txn_id = "foobar"
        txn = Mock(id=txn_id, service=service, events=events)

        # mock methods
        self.store.get_appservice_state = simple_async_mock(ApplicationServiceState.UP)
        txn.send = simple_async_mock(True)
        txn.complete = simple_async_mock(True)
        self.store.create_appservice_txn = simple_async_mock(txn)

        # actual call
        self.successResultOf(defer.ensureDeferred(self.txnctrl.send(service, events)))

        # txn made and saved
        self.store.create_appservice_txn.assert_called_once_with(
            service=service,
            events=events,
            ephemeral=[],
<<<<<<< HEAD
            to_device_messages=[],
            device_list_summary=DeviceLists(),
=======
            to_device_messages=[],  # txn made and saved
            one_time_key_counts={},
            unused_fallback_keys={},
>>>>>>> 537adac3
        )
        self.assertEquals(0, len(self.txnctrl.recoverers))  # no recoverer made
        txn.complete.assert_called_once_with(self.store)  # txn completed

    def test_single_service_down(self):
        # Test: The AS is down so it shouldn't push; Recoverers will do it.
        # It should still make a transaction though.
        service = Mock()
        events = [Mock(), Mock()]

        txn = Mock(id="idhere", service=service, events=events)
        self.store.get_appservice_state = simple_async_mock(
            ApplicationServiceState.DOWN
        )
        self.store.create_appservice_txn = simple_async_mock(txn)

        # actual call
        self.successResultOf(defer.ensureDeferred(self.txnctrl.send(service, events)))

        # txn made and saved
        self.store.create_appservice_txn.assert_called_once_with(
            service=service,
            events=events,
            ephemeral=[],
<<<<<<< HEAD
            to_device_messages=[],
            device_list_summary=DeviceLists(),
=======
            to_device_messages=[],  # txn made and saved
            one_time_key_counts={},
            unused_fallback_keys={},
>>>>>>> 537adac3
        )
        self.assertEquals(0, txn.send.call_count)  # txn not sent though
        self.assertEquals(0, txn.complete.call_count)  # or completed

    def test_single_service_up_txn_not_sent(self):
        # Test: The AS is up and the txn is not sent. A Recoverer is made and
        # started.
        service = Mock()
        events = [Mock(), Mock()]
        txn_id = "foobar"
        txn = Mock(id=txn_id, service=service, events=events)

        # mock methods
        self.store.get_appservice_state = simple_async_mock(ApplicationServiceState.UP)
        self.store.set_appservice_state = simple_async_mock(True)
        txn.send = simple_async_mock(False)  # fails to send
        self.store.create_appservice_txn = simple_async_mock(txn)

        # actual call
        self.successResultOf(defer.ensureDeferred(self.txnctrl.send(service, events)))

        self.store.create_appservice_txn.assert_called_once_with(
            service=service,
            events=events,
            ephemeral=[],
            to_device_messages=[],
<<<<<<< HEAD
            device_list_summary=DeviceLists(),
=======
            one_time_key_counts={},
            unused_fallback_keys={},
>>>>>>> 537adac3
        )
        self.assertEquals(1, self.recoverer_fn.call_count)  # recoverer made
        self.assertEquals(1, self.recoverer.recover.call_count)  # and invoked
        self.assertEquals(1, len(self.txnctrl.recoverers))  # and stored
        self.assertEquals(0, txn.complete.call_count)  # txn not completed
        self.store.set_appservice_state.assert_called_once_with(
            service, ApplicationServiceState.DOWN  # service marked as down
        )


class ApplicationServiceSchedulerRecovererTestCase(unittest.TestCase):
    def setUp(self):
        self.clock = MockClock()
        self.as_api = Mock()
        self.store = Mock()
        self.service = Mock()
        self.callback = simple_async_mock()
        self.recoverer = _Recoverer(
            clock=self.clock,
            as_api=self.as_api,
            store=self.store,
            service=self.service,
            callback=self.callback,
        )

    def test_recover_single_txn(self):
        txn = Mock()
        # return one txn to send, then no more old txns
        txns = [txn, None]

        def take_txn(*args, **kwargs):
            return defer.succeed(txns.pop(0))

        self.store.get_oldest_unsent_txn = Mock(side_effect=take_txn)

        self.recoverer.recover()
        # shouldn't have called anything prior to waiting for exp backoff
        self.assertEquals(0, self.store.get_oldest_unsent_txn.call_count)
        txn.send = simple_async_mock(True)
        txn.complete = simple_async_mock(None)
        # wait for exp backoff
        self.clock.advance_time(2)
        self.assertEquals(1, txn.send.call_count)
        self.assertEquals(1, txn.complete.call_count)
        # 2 because it needs to get None to know there are no more txns
        self.assertEquals(2, self.store.get_oldest_unsent_txn.call_count)
        self.callback.assert_called_once_with(self.recoverer)
        self.assertEquals(self.recoverer.service, self.service)

    def test_recover_retry_txn(self):
        txn = Mock()
        txns = [txn, None]
        pop_txn = False

        def take_txn(*args, **kwargs):
            if pop_txn:
                return defer.succeed(txns.pop(0))
            else:
                return defer.succeed(txn)

        self.store.get_oldest_unsent_txn = Mock(side_effect=take_txn)

        self.recoverer.recover()
        self.assertEquals(0, self.store.get_oldest_unsent_txn.call_count)
        txn.send = simple_async_mock(False)
        txn.complete = simple_async_mock(None)
        self.clock.advance_time(2)
        self.assertEquals(1, txn.send.call_count)
        self.assertEquals(0, txn.complete.call_count)
        self.assertEquals(0, self.callback.call_count)
        self.clock.advance_time(4)
        self.assertEquals(2, txn.send.call_count)
        self.assertEquals(0, txn.complete.call_count)
        self.assertEquals(0, self.callback.call_count)
        self.clock.advance_time(8)
        self.assertEquals(3, txn.send.call_count)
        self.assertEquals(0, txn.complete.call_count)
        self.assertEquals(0, self.callback.call_count)
        txn.send = simple_async_mock(True)  # successfully send the txn
        pop_txn = True  # returns the txn the first time, then no more.
        self.clock.advance_time(16)
        self.assertEquals(1, txn.send.call_count)  # new mock reset call count
        self.assertEquals(1, txn.complete.call_count)
        self.callback.assert_called_once_with(self.recoverer)


class ApplicationServiceSchedulerQueuerTestCase(unittest.HomeserverTestCase):
    def prepare(self, reactor: MemoryReactor, clock: Clock, hs: HomeServer):
        self.scheduler = ApplicationServiceScheduler(hs)
        self.txn_ctrl = Mock()
        self.txn_ctrl.send = simple_async_mock()

        # Replace instantiated _TransactionController instances with our Mock
        self.scheduler.txn_ctrl = self.txn_ctrl
        self.scheduler.queuer.txn_ctrl = self.txn_ctrl

    def test_send_single_event_no_queue(self):
        # Expect the event to be sent immediately.
        service = Mock(id=4)
        event = Mock()
        self.scheduler.enqueue_for_appservice(service, events=[event])
<<<<<<< HEAD
        self.txn_ctrl.send.assert_called_once_with(
            service, [event], [], [], DeviceLists()
        )
=======
        self.txn_ctrl.send.assert_called_once_with(service, [event], [], [], None, None)
>>>>>>> 537adac3

    def test_send_single_event_with_queue(self):
        d = defer.Deferred()
        self.txn_ctrl.send = Mock(return_value=make_deferred_yieldable(d))
        service = Mock(id=4)
        event = Mock(event_id="first")
        event2 = Mock(event_id="second")
        event3 = Mock(event_id="third")
        # Send an event and don't resolve it just yet.
        self.scheduler.enqueue_for_appservice(service, events=[event])
        # Send more events: expect send() to NOT be called multiple times.
        # (call enqueue_for_appservice multiple times deliberately)
        self.scheduler.enqueue_for_appservice(service, events=[event2])
        self.scheduler.enqueue_for_appservice(service, events=[event3])
<<<<<<< HEAD
        self.txn_ctrl.send.assert_called_with(service, [event], [], [], DeviceLists())
=======
        self.txn_ctrl.send.assert_called_with(service, [event], [], [], None, None)
>>>>>>> 537adac3
        self.assertEquals(1, self.txn_ctrl.send.call_count)
        # Resolve the send event: expect the queued events to be sent
        d.callback(service)
        self.txn_ctrl.send.assert_called_with(
<<<<<<< HEAD
            service, [event2, event3], [], [], DeviceLists()
=======
            service, [event2, event3], [], [], None, None
>>>>>>> 537adac3
        )
        self.assertEquals(2, self.txn_ctrl.send.call_count)

    def test_multiple_service_queues(self):
        # Tests that each service has its own queue, and that they don't block
        # on each other.
        srv1 = Mock(id=4)
        srv_1_defer = defer.Deferred()
        srv_1_event = Mock(event_id="srv1a")
        srv_1_event2 = Mock(event_id="srv1b")

        srv2 = Mock(id=6)
        srv_2_defer = defer.Deferred()
        srv_2_event = Mock(event_id="srv2a")
        srv_2_event2 = Mock(event_id="srv2b")

        send_return_list = [srv_1_defer, srv_2_defer]

        def do_send(*args, **kwargs):
            return make_deferred_yieldable(send_return_list.pop(0))

        self.txn_ctrl.send = Mock(side_effect=do_send)

        # send events for different ASes and make sure they are sent
        self.scheduler.enqueue_for_appservice(srv1, events=[srv_1_event])
        self.scheduler.enqueue_for_appservice(srv1, events=[srv_1_event2])
<<<<<<< HEAD
        self.txn_ctrl.send.assert_called_with(
            srv1, [srv_1_event], [], [], DeviceLists()
        )
        self.scheduler.enqueue_for_appservice(srv2, events=[srv_2_event])
        self.scheduler.enqueue_for_appservice(srv2, events=[srv_2_event2])
        self.txn_ctrl.send.assert_called_with(
            srv2, [srv_2_event], [], [], DeviceLists()
        )
=======
        self.txn_ctrl.send.assert_called_with(srv1, [srv_1_event], [], [], None, None)
        self.scheduler.enqueue_for_appservice(srv2, events=[srv_2_event])
        self.scheduler.enqueue_for_appservice(srv2, events=[srv_2_event2])
        self.txn_ctrl.send.assert_called_with(srv2, [srv_2_event], [], [], None, None)
>>>>>>> 537adac3

        # make sure callbacks for a service only send queued events for THAT
        # service
        srv_2_defer.callback(srv2)
<<<<<<< HEAD
        self.txn_ctrl.send.assert_called_with(
            srv2, [srv_2_event2], [], [], DeviceLists()
        )
=======
        self.txn_ctrl.send.assert_called_with(srv2, [srv_2_event2], [], [], None, None)
>>>>>>> 537adac3
        self.assertEquals(3, self.txn_ctrl.send.call_count)

    def test_send_large_txns(self):
        srv_1_defer = defer.Deferred()
        srv_2_defer = defer.Deferred()
        send_return_list = [srv_1_defer, srv_2_defer]

        def do_send(*args, **kwargs):
            return make_deferred_yieldable(send_return_list.pop(0))

        self.txn_ctrl.send = Mock(side_effect=do_send)

        service = Mock(id=4, name="service")
        event_list = [Mock(name="event%i" % (i + 1)) for i in range(200)]
        for event in event_list:
            self.scheduler.enqueue_for_appservice(service, [event], [])

        # Expect the first event to be sent immediately.
        self.txn_ctrl.send.assert_called_with(
<<<<<<< HEAD
            service, [event_list[0]], [], [], DeviceLists()
=======
            service, [event_list[0]], [], [], None, None
>>>>>>> 537adac3
        )
        srv_1_defer.callback(service)
        # Then send the next 100 events
        self.txn_ctrl.send.assert_called_with(
<<<<<<< HEAD
            service, event_list[1:101], [], [], DeviceLists()
=======
            service, event_list[1:101], [], [], None, None
>>>>>>> 537adac3
        )
        srv_2_defer.callback(service)
        # Then the final 99 events
        self.txn_ctrl.send.assert_called_with(
<<<<<<< HEAD
            service, event_list[101:], [], [], DeviceLists()
=======
            service, event_list[101:], [], [], None, None
>>>>>>> 537adac3
        )
        self.assertEquals(3, self.txn_ctrl.send.call_count)

    def test_send_single_ephemeral_no_queue(self):
        # Expect the event to be sent immediately.
        service = Mock(id=4, name="service")
        event_list = [Mock(name="event")]
        self.scheduler.enqueue_for_appservice(service, ephemeral=event_list)
        self.txn_ctrl.send.assert_called_once_with(
<<<<<<< HEAD
            service, [], event_list, [], DeviceLists()
=======
            service, [], event_list, [], None, None
>>>>>>> 537adac3
        )

    def test_send_multiple_ephemeral_no_queue(self):
        # Expect the event to be sent immediately.
        service = Mock(id=4, name="service")
        event_list = [Mock(name="event1"), Mock(name="event2"), Mock(name="event3")]
        self.scheduler.enqueue_for_appservice(service, ephemeral=event_list)
        self.txn_ctrl.send.assert_called_once_with(
<<<<<<< HEAD
            service, [], event_list, [], DeviceLists()
=======
            service, [], event_list, [], None, None
>>>>>>> 537adac3
        )

    def test_send_single_ephemeral_with_queue(self):
        d = defer.Deferred()
        self.txn_ctrl.send = Mock(return_value=make_deferred_yieldable(d))
        service = Mock(id=4)
        event_list_1 = [Mock(event_id="event1"), Mock(event_id="event2")]
        event_list_2 = [Mock(event_id="event3"), Mock(event_id="event4")]
        event_list_3 = [Mock(event_id="event5"), Mock(event_id="event6")]

        # Send an event and don't resolve it just yet.
        self.scheduler.enqueue_for_appservice(service, ephemeral=event_list_1)
        # Send more events: expect send() to NOT be called multiple times.
        self.scheduler.enqueue_for_appservice(service, ephemeral=event_list_2)
        self.scheduler.enqueue_for_appservice(service, ephemeral=event_list_3)
<<<<<<< HEAD
        self.txn_ctrl.send.assert_called_with(
            service, [], event_list_1, [], DeviceLists()
        )
=======
        self.txn_ctrl.send.assert_called_with(service, [], event_list_1, [], None, None)
>>>>>>> 537adac3
        self.assertEquals(1, self.txn_ctrl.send.call_count)
        # Resolve txn_ctrl.send
        d.callback(service)
        # Expect the queued events to be sent
        self.txn_ctrl.send.assert_called_with(
<<<<<<< HEAD
            service, [], event_list_2 + event_list_3, [], DeviceLists()
=======
            service, [], event_list_2 + event_list_3, [], None, None
>>>>>>> 537adac3
        )
        self.assertEquals(2, self.txn_ctrl.send.call_count)

    def test_send_large_txns_ephemeral(self):
        d = defer.Deferred()
        self.txn_ctrl.send = Mock(return_value=make_deferred_yieldable(d))
        # Expect the event to be sent immediately.
        service = Mock(id=4, name="service")
        first_chunk = [Mock(name="event%i" % (i + 1)) for i in range(100)]
        second_chunk = [Mock(name="event%i" % (i + 101)) for i in range(50)]
        event_list = first_chunk + second_chunk
        self.scheduler.enqueue_for_appservice(service, ephemeral=event_list)
        self.txn_ctrl.send.assert_called_once_with(
<<<<<<< HEAD
            service, [], first_chunk, [], DeviceLists()
        )
        d.callback(service)
        self.txn_ctrl.send.assert_called_with(
            service, [], second_chunk, [], DeviceLists()
        )
=======
            service, [], first_chunk, [], None, None
        )
        d.callback(service)
        self.txn_ctrl.send.assert_called_with(service, [], second_chunk, [], None, None)
>>>>>>> 537adac3
        self.assertEquals(2, self.txn_ctrl.send.call_count)<|MERGE_RESOLUTION|>--- conflicted
+++ resolved
@@ -66,14 +66,10 @@
             service=service,
             events=events,
             ephemeral=[],
-<<<<<<< HEAD
             to_device_messages=[],
             device_list_summary=DeviceLists(),
-=======
-            to_device_messages=[],  # txn made and saved
             one_time_key_counts={},
             unused_fallback_keys={},
->>>>>>> 537adac3
         )
         self.assertEquals(0, len(self.txnctrl.recoverers))  # no recoverer made
         txn.complete.assert_called_once_with(self.store)  # txn completed
@@ -98,14 +94,10 @@
             service=service,
             events=events,
             ephemeral=[],
-<<<<<<< HEAD
             to_device_messages=[],
             device_list_summary=DeviceLists(),
-=======
-            to_device_messages=[],  # txn made and saved
             one_time_key_counts={},
             unused_fallback_keys={},
->>>>>>> 537adac3
         )
         self.assertEquals(0, txn.send.call_count)  # txn not sent though
         self.assertEquals(0, txn.complete.call_count)  # or completed
@@ -132,12 +124,9 @@
             events=events,
             ephemeral=[],
             to_device_messages=[],
-<<<<<<< HEAD
             device_list_summary=DeviceLists(),
-=======
             one_time_key_counts={},
             unused_fallback_keys={},
->>>>>>> 537adac3
         )
         self.assertEquals(1, self.recoverer_fn.call_count)  # recoverer made
         self.assertEquals(1, self.recoverer.recover.call_count)  # and invoked
@@ -239,13 +228,7 @@
         service = Mock(id=4)
         event = Mock()
         self.scheduler.enqueue_for_appservice(service, events=[event])
-<<<<<<< HEAD
-        self.txn_ctrl.send.assert_called_once_with(
-            service, [event], [], [], DeviceLists()
-        )
-=======
-        self.txn_ctrl.send.assert_called_once_with(service, [event], [], [], None, None)
->>>>>>> 537adac3
+        self.txn_ctrl.send.assert_called_once_with(service, [event], [], [], DeviceLists(), None, None)
 
     def test_send_single_event_with_queue(self):
         d = defer.Deferred()
@@ -260,20 +243,12 @@
         # (call enqueue_for_appservice multiple times deliberately)
         self.scheduler.enqueue_for_appservice(service, events=[event2])
         self.scheduler.enqueue_for_appservice(service, events=[event3])
-<<<<<<< HEAD
-        self.txn_ctrl.send.assert_called_with(service, [event], [], [], DeviceLists())
-=======
-        self.txn_ctrl.send.assert_called_with(service, [event], [], [], None, None)
->>>>>>> 537adac3
+        self.txn_ctrl.send.assert_called_with(service, [event], [], [], DeviceLists(), None, None)
         self.assertEquals(1, self.txn_ctrl.send.call_count)
         # Resolve the send event: expect the queued events to be sent
         d.callback(service)
         self.txn_ctrl.send.assert_called_with(
-<<<<<<< HEAD
-            service, [event2, event3], [], [], DeviceLists()
-=======
-            service, [event2, event3], [], [], None, None
->>>>>>> 537adac3
+            service, [event2, event3], [], [], DeviceLists(), None, None
         )
         self.assertEquals(2, self.txn_ctrl.send.call_count)
 
@@ -300,32 +275,15 @@
         # send events for different ASes and make sure they are sent
         self.scheduler.enqueue_for_appservice(srv1, events=[srv_1_event])
         self.scheduler.enqueue_for_appservice(srv1, events=[srv_1_event2])
-<<<<<<< HEAD
-        self.txn_ctrl.send.assert_called_with(
-            srv1, [srv_1_event], [], [], DeviceLists()
-        )
+        self.txn_ctrl.send.assert_called_with(srv1, [srv_1_event], [], [], DeviceLists(), None, None)
         self.scheduler.enqueue_for_appservice(srv2, events=[srv_2_event])
         self.scheduler.enqueue_for_appservice(srv2, events=[srv_2_event2])
-        self.txn_ctrl.send.assert_called_with(
-            srv2, [srv_2_event], [], [], DeviceLists()
-        )
-=======
-        self.txn_ctrl.send.assert_called_with(srv1, [srv_1_event], [], [], None, None)
-        self.scheduler.enqueue_for_appservice(srv2, events=[srv_2_event])
-        self.scheduler.enqueue_for_appservice(srv2, events=[srv_2_event2])
-        self.txn_ctrl.send.assert_called_with(srv2, [srv_2_event], [], [], None, None)
->>>>>>> 537adac3
+        self.txn_ctrl.send.assert_called_with(srv2, [srv_2_event], [], [], DeviceLists(), None, None)
 
         # make sure callbacks for a service only send queued events for THAT
         # service
         srv_2_defer.callback(srv2)
-<<<<<<< HEAD
-        self.txn_ctrl.send.assert_called_with(
-            srv2, [srv_2_event2], [], [], DeviceLists()
-        )
-=======
-        self.txn_ctrl.send.assert_called_with(srv2, [srv_2_event2], [], [], None, None)
->>>>>>> 537adac3
+        self.txn_ctrl.send.assert_called_with(srv2, [srv_2_event2], [], [], DeviceLists(), None, None)
         self.assertEquals(3, self.txn_ctrl.send.call_count)
 
     def test_send_large_txns(self):
@@ -345,29 +303,17 @@
 
         # Expect the first event to be sent immediately.
         self.txn_ctrl.send.assert_called_with(
-<<<<<<< HEAD
-            service, [event_list[0]], [], [], DeviceLists()
-=======
-            service, [event_list[0]], [], [], None, None
->>>>>>> 537adac3
+            service, [event_list[0]], [], [], DeviceLists(), None, None
         )
         srv_1_defer.callback(service)
         # Then send the next 100 events
         self.txn_ctrl.send.assert_called_with(
-<<<<<<< HEAD
-            service, event_list[1:101], [], [], DeviceLists()
-=======
-            service, event_list[1:101], [], [], None, None
->>>>>>> 537adac3
+            service, event_list[1:101], [], [], DeviceLists(), None, None
         )
         srv_2_defer.callback(service)
         # Then the final 99 events
         self.txn_ctrl.send.assert_called_with(
-<<<<<<< HEAD
-            service, event_list[101:], [], [], DeviceLists()
-=======
-            service, event_list[101:], [], [], None, None
->>>>>>> 537adac3
+            service, event_list[101:], [], [], DeviceLists(), None, None
         )
         self.assertEquals(3, self.txn_ctrl.send.call_count)
 
@@ -377,11 +323,7 @@
         event_list = [Mock(name="event")]
         self.scheduler.enqueue_for_appservice(service, ephemeral=event_list)
         self.txn_ctrl.send.assert_called_once_with(
-<<<<<<< HEAD
-            service, [], event_list, [], DeviceLists()
-=======
-            service, [], event_list, [], None, None
->>>>>>> 537adac3
+            service, [], event_list, [], DeviceLists(), None, None
         )
 
     def test_send_multiple_ephemeral_no_queue(self):
@@ -390,11 +332,7 @@
         event_list = [Mock(name="event1"), Mock(name="event2"), Mock(name="event3")]
         self.scheduler.enqueue_for_appservice(service, ephemeral=event_list)
         self.txn_ctrl.send.assert_called_once_with(
-<<<<<<< HEAD
-            service, [], event_list, [], DeviceLists()
-=======
-            service, [], event_list, [], None, None
->>>>>>> 537adac3
+            service, [], event_list, [], DeviceLists(), None, None
         )
 
     def test_send_single_ephemeral_with_queue(self):
@@ -410,23 +348,13 @@
         # Send more events: expect send() to NOT be called multiple times.
         self.scheduler.enqueue_for_appservice(service, ephemeral=event_list_2)
         self.scheduler.enqueue_for_appservice(service, ephemeral=event_list_3)
-<<<<<<< HEAD
-        self.txn_ctrl.send.assert_called_with(
-            service, [], event_list_1, [], DeviceLists()
-        )
-=======
-        self.txn_ctrl.send.assert_called_with(service, [], event_list_1, [], None, None)
->>>>>>> 537adac3
+        self.txn_ctrl.send.assert_called_with(service, [], event_list_1, [], DeviceLists(), None, None)
         self.assertEquals(1, self.txn_ctrl.send.call_count)
         # Resolve txn_ctrl.send
         d.callback(service)
         # Expect the queued events to be sent
         self.txn_ctrl.send.assert_called_with(
-<<<<<<< HEAD
-            service, [], event_list_2 + event_list_3, [], DeviceLists()
-=======
-            service, [], event_list_2 + event_list_3, [], None, None
->>>>>>> 537adac3
+            service, [], event_list_2 + event_list_3, [], DeviceLists(), None, None
         )
         self.assertEquals(2, self.txn_ctrl.send.call_count)
 
@@ -440,17 +368,8 @@
         event_list = first_chunk + second_chunk
         self.scheduler.enqueue_for_appservice(service, ephemeral=event_list)
         self.txn_ctrl.send.assert_called_once_with(
-<<<<<<< HEAD
-            service, [], first_chunk, [], DeviceLists()
+            service, [], first_chunk, [], DeviceLists(), None, None
         )
         d.callback(service)
-        self.txn_ctrl.send.assert_called_with(
-            service, [], second_chunk, [], DeviceLists()
-        )
-=======
-            service, [], first_chunk, [], None, None
-        )
-        d.callback(service)
-        self.txn_ctrl.send.assert_called_with(service, [], second_chunk, [], None, None)
->>>>>>> 537adac3
+        self.txn_ctrl.send.assert_called_with(service, [], second_chunk, [], DeviceLists(), None, None)
         self.assertEquals(2, self.txn_ctrl.send.call_count)