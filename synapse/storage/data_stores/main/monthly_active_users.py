--- conflicted
+++ resolved
@@ -203,30 +203,10 @@
                 # a least recently active basis.
                 # Note it is not possible to write this query using OFFSET due to
                 # incompatibilities in how sqlite and postgres support the feature.
-                # Sqlite requires 'LIMIT -1 OFFSET ?', the LIMIT must be present,
+                # Sqlite requires 'LIMIT -1 OFFSET ?', the LIMIT must be presents,
                 # while Postgres does not require 'LIMIT', but also does not support
                 # negative LIMIT values. So there is no way to write it that both can
                 # support
-<<<<<<< HEAD
-                if len(reserved_users) == 0:
-                    sql = """
-                        DELETE FROM monthly_active_users
-                        WHERE user_id NOT IN (
-                            SELECT user_id FROM monthly_active_users
-                            ORDER BY timestamp DESC
-                            LIMIT ?
-                        )
-                        """
-                    txn.execute(sql, ((self._max_mau_value),))
-                # Need if/else since 'AND user_id NOT IN ({})' fails on Postgres
-                # when len(reserved_users) == 0. Works fine on sqlite.
-                else:
-                    # Must be >= 0 for postgres
-                    num_of_non_reserved_users_to_remove = max(
-                        self._max_mau_value - len(reserved_users), 0
-                    )
-=======
->>>>>>> d14c4d6b
 
                 # Limit must be >= 0 for postgres
                 num_of_non_reserved_users_to_remove = max(
