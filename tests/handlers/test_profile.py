--- conflicted
+++ resolved
@@ -56,13 +56,8 @@
         self.handler = hs.get_profile_handler()
 
     def test_get_my_name(self):
-<<<<<<< HEAD
-        yield defer.ensureDeferred(
+        self.get_success(
             self.store.set_profile_displayname(self.frank.localpart, "Frank", 1)
-=======
-        self.get_success(
-            self.store.set_profile_displayname(self.frank.localpart, "Frank")
->>>>>>> d2f0ec12
         )
 
         displayname = self.get_success(self.handler.get_displayname(self.frank))
@@ -116,13 +111,8 @@
         self.hs.config.enable_set_displayname = False
 
         # Setting displayname for the first time is allowed
-<<<<<<< HEAD
-        yield defer.ensureDeferred(
+        self.get_success(
             self.store.set_profile_displayname(self.frank.localpart, "Frank", 1)
-=======
-        self.get_success(
-            self.store.set_profile_displayname(self.frank.localpart, "Frank")
->>>>>>> d2f0ec12
         )
 
         self.assertEquals(
@@ -166,15 +156,8 @@
         )
 
     def test_incoming_fed_query(self):
-<<<<<<< HEAD
-        yield defer.ensureDeferred(self.store.create_profile("caroline"))
-        yield defer.ensureDeferred(
-            self.store.set_profile_displayname("caroline", "Caroline", 1)
-        )
-=======
         self.get_success(self.store.create_profile("caroline"))
-        self.get_success(self.store.set_profile_displayname("caroline", "Caroline"))
->>>>>>> d2f0ec12
+        self.get_success(self.store.set_profile_displayname("caroline", "Caroline", 1))
 
         response = self.get_success(
             self.query_handlers["profile"](
