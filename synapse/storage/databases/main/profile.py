# -*- coding: utf-8 -*-
# Copyright 2014-2016 OpenMarket Ltd
# Copyright 2018 New Vector Ltd
#
# Licensed under the Apache License, Version 2.0 (the "License");
# you may not use this file except in compliance with the License.
# You may obtain a copy of the License at
#
#     http://www.apache.org/licenses/LICENSE-2.0
#
# Unless required by applicable law or agreed to in writing, software
# distributed under the License is distributed on an "AS IS" BASIS,
# WITHOUT WARRANTIES OR CONDITIONS OF ANY KIND, either express or implied.
# See the License for the specific language governing permissions and
# limitations under the License.
<<<<<<< HEAD
from typing import Any, Dict, List, Optional, Tuple
=======
from typing import Any, Dict, List, Optional
>>>>>>> de5cafe9

from synapse.api.errors import StoreError
from synapse.storage._base import SQLBaseStore
from synapse.storage.databases.main.roommember import ProfileInfo
from synapse.types import UserID
from synapse.util.caches.descriptors import cached

BATCH_SIZE = 100


class ProfileWorkerStore(SQLBaseStore):
    async def get_profileinfo(self, user_localpart: str) -> ProfileInfo:
        try:
            profile = await self.db_pool.simple_select_one(
                table="profiles",
                keyvalues={"user_id": user_localpart},
                retcols=("displayname", "avatar_url"),
                desc="get_profileinfo",
            )
        except StoreError as e:
            if e.code == 404:
                # no match
                return ProfileInfo(None, None)
            else:
                raise

        return ProfileInfo(
            avatar_url=profile["avatar_url"], display_name=profile["displayname"]
        )

    @cached(max_entries=5000)
    async def get_profile_displayname(self, user_localpart: str) -> str:
        return await self.db_pool.simple_select_one_onecol(
            table="profiles",
            keyvalues={"user_id": user_localpart},
            retcol="displayname",
            desc="get_profile_displayname",
        )

    @cached(max_entries=5000)
    async def get_profile_avatar_url(self, user_localpart: str) -> str:
        return await self.db_pool.simple_select_one_onecol(
            table="profiles",
            keyvalues={"user_id": user_localpart},
            retcol="avatar_url",
            desc="get_profile_avatar_url",
        )

    async def get_latest_profile_replication_batch_number(self):
        def f(txn):
            txn.execute("SELECT MAX(batch) as maxbatch FROM profiles")
            rows = self.db_pool.cursor_to_dict(txn)
            return rows[0]["maxbatch"]

        return await self.db_pool.runInteraction(
            "get_latest_profile_replication_batch_number", f
        )

    async def get_profile_batch(self, batchnum):
        return await self.db_pool.simple_select_list(
            table="profiles",
            keyvalues={"batch": batchnum},
            retcols=("user_id", "displayname", "avatar_url", "active"),
            desc="get_profile_batch",
        )

    async def assign_profile_batch(self):
        def f(txn):
            sql = (
                "UPDATE profiles SET batch = "
                "(SELECT COALESCE(MAX(batch), -1) + 1 FROM profiles) "
                "WHERE user_id in ("
                "    SELECT user_id FROM profiles WHERE batch is NULL limit ?"
                ")"
            )
            txn.execute(sql, (BATCH_SIZE,))
            return txn.rowcount

        return await self.db_pool.runInteraction("assign_profile_batch", f)

    async def get_replication_hosts(self):
        def f(txn):
            txn.execute(
                "SELECT host, last_synced_batch FROM profile_replication_status"
            )
            rows = self.db_pool.cursor_to_dict(txn)
            return {r["host"]: r["last_synced_batch"] for r in rows}

        return await self.db_pool.runInteraction("get_replication_hosts", f)

    async def update_replication_batch_for_host(
        self, host: str, last_synced_batch: int
    ):
        return await self.db_pool.simple_upsert(
            table="profile_replication_status",
            keyvalues={"host": host},
            values={"last_synced_batch": last_synced_batch},
            desc="update_replication_batch_for_host",
        )

    async def get_from_remote_profile_cache(
        self, user_id: str
    ) -> Optional[Dict[str, Any]]:
        return await self.db_pool.simple_select_one(
            table="remote_profile_cache",
            keyvalues={"user_id": user_id},
            retcols=("displayname", "avatar_url"),
            allow_none=True,
            desc="get_from_remote_profile_cache",
        )

    async def create_profile(self, user_localpart: str) -> None:
        await self.db_pool.simple_insert(
            table="profiles", values={"user_id": user_localpart}, desc="create_profile"
        )

    async def set_profile_displayname(
<<<<<<< HEAD
        self, user_localpart: str, new_displayname: str, batchnum: int
=======
        self, user_localpart: str, new_displayname: Optional[str]
>>>>>>> de5cafe9
    ) -> None:
        # Invalidate the read cache for this user
        self.get_profile_displayname.invalidate((user_localpart,))

        await self.db_pool.simple_upsert(
            table="profiles",
            keyvalues={"user_id": user_localpart},
            values={"displayname": new_displayname, "batch": batchnum},
            desc="set_profile_displayname",
            lock=False,  # we can do this because user_id has a unique index
        )

    async def set_profile_avatar_url(
        self, user_localpart: str, new_avatar_url: str, batchnum: int
    ) -> None:
        # Invalidate the read cache for this user
        self.get_profile_avatar_url.invalidate((user_localpart,))

        await self.db_pool.simple_upsert(
            table="profiles",
            keyvalues={"user_id": user_localpart},
            values={"avatar_url": new_avatar_url, "batch": batchnum},
            desc="set_profile_avatar_url",
            lock=False,  # we can do this because user_id has a unique index
        )

    async def set_profiles_active(
        self, users: List[UserID], active: bool, hide: bool, batchnum: int,
    ) -> None:
        """Given a set of users, set active and hidden flags on them.

        Args:
            users: A list of UserIDs
            active: Whether to set the users to active or inactive
            hide: Whether to hide the users (withold from replication). If
                False and active is False, users will have their profiles
                erased
            batchnum: The batch number, used for profile replication
        """
        # Convert list of localparts to list of tuples containing localparts
        user_localparts = [(user.localpart,) for user in users]

        # Generate list of value tuples for each user
        value_names = ("active", "batch")
        values = [(int(active), batchnum) for _ in user_localparts]  # type: List[Tuple]

        if not active and not hide:
            # we are deactivating for real (not in hide mode)
            # so clear the profile information
            value_names += ("avatar_url", "displayname")
            values = [v + (None, None) for v in values]

        return await self.db_pool.runInteraction(
            "set_profiles_active",
            self.db_pool.simple_upsert_many_txn,
            table="profiles",
            key_names=("user_id",),
            key_values=user_localparts,
            value_names=value_names,
            value_values=values,
        )

    async def add_remote_profile_cache(
        self, user_id: str, displayname: str, avatar_url: str
    ) -> None:
        """Ensure we are caching the remote user's profiles.

        This should only be called when `is_subscribed_remote_profile_for_user`
        would return true for the user.
        """
        await self.db_pool.simple_upsert(
            table="remote_profile_cache",
            keyvalues={"user_id": user_id},
            values={
                "displayname": displayname,
                "avatar_url": avatar_url,
                "last_check": self._clock.time_msec(),
            },
            desc="add_remote_profile_cache",
        )

    async def update_remote_profile_cache(
        self, user_id: str, displayname: str, avatar_url: str
    ) -> int:
        return await self.db_pool.simple_upsert(
            table="remote_profile_cache",
            keyvalues={"user_id": user_id},
            values={
                "displayname": displayname,
                "avatar_url": avatar_url,
                "last_check": self._clock.time_msec(),
            },
            desc="update_remote_profile_cache",
        )

    async def maybe_delete_remote_profile_cache(self, user_id):
        """Check if we still care about the remote user's profile, and if we
        don't then remove their profile from the cache
        """
        subscribed = await self.is_subscribed_remote_profile_for_user(user_id)
        if not subscribed:
            await self.db_pool.simple_delete(
                table="remote_profile_cache",
                keyvalues={"user_id": user_id},
                desc="delete_remote_profile_cache",
            )

    async def is_subscribed_remote_profile_for_user(self, user_id):
        """Check whether we are interested in a remote user's profile.
        """
        res = await self.db_pool.simple_select_one_onecol(
            table="group_users",
            keyvalues={"user_id": user_id},
            retcol="user_id",
            allow_none=True,
            desc="should_update_remote_profile_cache_for_user",
        )

        if res:
            return True

        res = await self.db_pool.simple_select_one_onecol(
            table="group_invites",
            keyvalues={"user_id": user_id},
            retcol="user_id",
            allow_none=True,
            desc="should_update_remote_profile_cache_for_user",
        )

        if res:
            return True

    async def get_remote_profile_cache_entries_that_expire(
        self, last_checked: int
    ) -> List[Dict[str, str]]:
        """Get all users who haven't been checked since `last_checked`
        """

        def _get_remote_profile_cache_entries_that_expire_txn(txn):
            sql = """
                SELECT user_id, displayname, avatar_url
                FROM remote_profile_cache
                WHERE last_check < ?
            """

            txn.execute(sql, (last_checked,))

            return self.db_pool.cursor_to_dict(txn)

        return await self.db_pool.runInteraction(
            "get_remote_profile_cache_entries_that_expire",
            _get_remote_profile_cache_entries_that_expire_txn,
        )


class ProfileStore(ProfileWorkerStore):
    def __init__(self, database, db_conn, hs):
        super().__init__(database, db_conn, hs)

        self.db_pool.updates.register_background_index_update(
            "profile_replication_status_host_index",
            index_name="profile_replication_status_idx",
            table="profile_replication_status",
            columns=["host"],
            unique=True,
        )

    async def add_remote_profile_cache(
        self, user_id: str, displayname: str, avatar_url: str
    ) -> None:
        """Ensure we are caching the remote user's profiles.

        This should only be called when `is_subscribed_remote_profile_for_user`
        would return true for the user.
        """
        await self.db_pool.simple_upsert(
            table="remote_profile_cache",
            keyvalues={"user_id": user_id},
            values={
                "displayname": displayname,
                "avatar_url": avatar_url,
                "last_check": self._clock.time_msec(),
            },
            desc="add_remote_profile_cache",
        )<|MERGE_RESOLUTION|>--- conflicted
+++ resolved
@@ -13,11 +13,7 @@
 # WITHOUT WARRANTIES OR CONDITIONS OF ANY KIND, either express or implied.
 # See the License for the specific language governing permissions and
 # limitations under the License.
-<<<<<<< HEAD
 from typing import Any, Dict, List, Optional, Tuple
-=======
-from typing import Any, Dict, List, Optional
->>>>>>> de5cafe9
 
 from synapse.api.errors import StoreError
 from synapse.storage._base import SQLBaseStore
@@ -135,11 +131,7 @@
         )
 
     async def set_profile_displayname(
-<<<<<<< HEAD
-        self, user_localpart: str, new_displayname: str, batchnum: int
-=======
-        self, user_localpart: str, new_displayname: Optional[str]
->>>>>>> de5cafe9
+        self, user_localpart: str, new_displayname: Optional[str], batchnum: int
     ) -> None:
         # Invalidate the read cache for this user
         self.get_profile_displayname.invalidate((user_localpart,))
