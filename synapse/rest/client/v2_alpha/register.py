--- conflicted
+++ resolved
@@ -412,23 +412,6 @@
                 "Do not understand membership kind: %s" % (kind.decode("utf8"),)
             )
 
-<<<<<<< HEAD
-        # we do basic sanity checks here because the auth layer will store these
-        # in sessions. Pull out the username/password provided to us.
-        desired_password_hash = None
-        if "password" in body:
-            password = body.pop("password")
-            if not isinstance(password, str) or len(password) > 512:
-                raise SynapseError(400, "Invalid password")
-            self.password_policy_handler.validate_password(password)
-
-            # If the password is valid, hash it and store it back on the body.
-            # This ensures that only the hashed password is handled everywhere.
-            if "password_hash" in body:
-                raise SynapseError(400, "Unexpected property: password_hash")
-            body["password_hash"] = await self.auth_handler.hash(password)
-            desired_password_hash = body["password_hash"]
-
         # We don't care about usernames for this deployment. In fact, the act
         # of checking whether they exist already can leak metadata about
         # which users are already registered.
@@ -437,10 +420,6 @@
         # So, if they're not necessary, just ignore them.
         #
         # (we do still allow appservices to set them below)
-=======
-        # Pull out the provided username and do basic sanity checks early since
-        # the auth layer will store these in sessions.
->>>>>>> 66f24449
         desired_username = None
 
         desired_display_name = body.get("display_name")
@@ -448,6 +427,11 @@
         appservice = None
         if self.auth.has_access_token(request):
             appservice = await self.auth.get_appservice_by_req(request)
+
+        # We need to retrieve the password early in order to pass it to
+        # application service registration
+        # This is specific to shadow server registration of users via an AS
+        password = body.pop("password", None)
 
         # fork off as soon as possible for ASes which have completely
         # different registration flows to normal users
@@ -468,27 +452,13 @@
 
             if isinstance(desired_username, str):
                 result = await self._do_appservice_registration(
-                    desired_username,
-                    desired_password_hash,
-                    desired_display_name,
-                    access_token,
-                    body,
+                    desired_username, password, desired_display_name, access_token, body
                 )
             return 200, result  # we throw for non 200 responses
 
         # == Normal User Registration == (everyone else)
         if not self._registration_enabled:
             raise SynapseError(403, "Registration has been disabled")
-
-        # For regular registration, convert the provided username to lowercase
-        # before attempting to register it. This should mean that people who try
-        # to register with upper-case in their usernames don't get a nasty surprise.
-        #
-        # Note that we treat usernames case-insensitively in login, so they are
-        # free to carry on imagining that their username is CrAzYh4cKeR if that
-        # keeps them happy.
-        if desired_username is not None:
-            desired_username = desired_username.lower()
 
         # Check if this account is upgrading from a guest account.
         guest_access_token = body.get("guest_access_token", None)
@@ -498,7 +468,6 @@
         # Note that we remove the password from the body since the auth layer
         # will store the body in the session and we don't want a plaintext
         # password store there.
-        password = body.pop("password", None)
         if password is not None:
             if not isinstance(password, str) or len(password) > 512:
                 raise SynapseError(400, "Invalid password")
@@ -526,23 +495,6 @@
             # Extract the previously-hashed password from the session.
             password_hash = await self.auth_handler.get_session_data(
                 session_id, "password_hash", None
-            )
-
-<<<<<<< HEAD
-        auth_result, params, session_id = await self.auth_handler.check_auth(
-            self._registration_flows,
-            request,
-            body,
-            self.hs.get_ip_from_request(request),
-            "register a new account",
-        )
-=======
-        # Ensure that the username is valid.
-        if desired_username is not None:
-            await self.registration_handler.check_username(
-                desired_username,
-                guest_access_token=guest_access_token,
-                assigned_user_id=registered_user_id,
             )
 
         # Check if the user-interactive authentication flows are complete, if
@@ -571,7 +523,6 @@
                     e.session_id, "password_hash", password_hash
                 )
             raise
->>>>>>> 66f24449
 
         # Check that we're not trying to register a denied 3pid.
         #
@@ -742,7 +693,6 @@
                 ):
                     await self.store.upsert_monthly_active_user(registered_user_id)
 
-<<<<<<< HEAD
             if self.hs.config.shadow_server:
                 await self.registration_handler.shadow_register(
                     localpart=desired_username,
@@ -751,12 +701,8 @@
                     params=params,
                 )
 
-            # remember that we've now registered that user account, and with
-            #  what user ID (since the user may not have specified)
-=======
             # Remember that the user account has been registered (and the user
             # ID it was registered with, since it might not have been specified).
->>>>>>> 66f24449
             await self.auth_handler.set_session_data(
                 session_id, "registered_user_id", registered_user_id
             )
@@ -780,12 +726,20 @@
         return 200, {}
 
     async def _do_appservice_registration(
-        self, username, password_hash, display_name, as_token, body
+        self, username, password, display_name, as_token, body
     ):
         # FIXME: appservice_register() is horribly duplicated with register()
         # and they should probably just be combined together with a config flag.
+
+        if password:
+            # Hash the password
+            #
+            # In mainline hashing of the password was moved further on in the registration
+            # flow, but we need it here for the AS use-case of shadow servers
+            password = await self.auth_handler.hash(password)
+
         user_id = await self.registration_handler.appservice_register(
-            username, as_token, password_hash, display_name
+            username, as_token, password, display_name
         )
         result = await self._create_registration_details(user_id, body)
 
