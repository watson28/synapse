# -*- coding: utf-8 -*-
# Copyright 2014-2021 The Matrix.org Foundation C.I.C.
#
# Licensed under the Apache License, Version 2.0 (the "License");
# you may not use this file except in compliance with the License.
# You may obtain a copy of the License at
#
#     http://www.apache.org/licenses/LICENSE-2.0
#
# Unless required by applicable law or agreed to in writing, software
# distributed under the License is distributed on an "AS IS" BASIS,
# WITHOUT WARRANTIES OR CONDITIONS OF ANY KIND, either express or implied.
# See the License for the specific language governing permissions and
# limitations under the License.

from synapse.types import UserID

from tests import unittest


class ProfileStoreTestCase(unittest.HomeserverTestCase):
    def prepare(self, reactor, clock, hs):
        self.store = hs.get_datastore()

        self.u_frank = UserID.from_string("@frank:test")

    def test_displayname(self):
        self.get_success(self.store.create_profile(self.u_frank.localpart))

<<<<<<< HEAD
        yield defer.ensureDeferred(
            self.store.set_profile_displayname(self.u_frank.localpart, "Frank", 1)
=======
        self.get_success(
            self.store.set_profile_displayname(self.u_frank.localpart, "Frank")
>>>>>>> 438a8594
        )

        self.assertEquals(
            "Frank",
            (
                self.get_success(
                    self.store.get_profile_displayname(self.u_frank.localpart)
                )
            ),
        )

        # test set to None
<<<<<<< HEAD
        yield defer.ensureDeferred(
            self.store.set_profile_displayname(self.u_frank.localpart, None, 2)
=======
        self.get_success(
            self.store.set_profile_displayname(self.u_frank.localpart, None)
>>>>>>> 438a8594
        )

        self.assertIsNone(
            (
                self.get_success(
                    self.store.get_profile_displayname(self.u_frank.localpart)
                )
            )
        )

    def test_avatar_url(self):
        self.get_success(self.store.create_profile(self.u_frank.localpart))

        self.get_success(
            self.store.set_profile_avatar_url(
                self.u_frank.localpart, "http://my.site/here", 1
            )
        )

        self.assertEquals(
            "http://my.site/here",
            (
                self.get_success(
                    self.store.get_profile_avatar_url(self.u_frank.localpart)
                )
            ),
        )

        # test set to None
<<<<<<< HEAD
        yield defer.ensureDeferred(
            self.store.set_profile_avatar_url(self.u_frank.localpart, None, 2)
=======
        self.get_success(
            self.store.set_profile_avatar_url(self.u_frank.localpart, None)
>>>>>>> 438a8594
        )

        self.assertIsNone(
            (
                self.get_success(
                    self.store.get_profile_avatar_url(self.u_frank.localpart)
                )
            )
        )<|MERGE_RESOLUTION|>--- conflicted
+++ resolved
@@ -27,13 +27,8 @@
     def test_displayname(self):
         self.get_success(self.store.create_profile(self.u_frank.localpart))
 
-<<<<<<< HEAD
-        yield defer.ensureDeferred(
-            self.store.set_profile_displayname(self.u_frank.localpart, "Frank", 1)
-=======
         self.get_success(
             self.store.set_profile_displayname(self.u_frank.localpart, "Frank")
->>>>>>> 438a8594
         )
 
         self.assertEquals(
@@ -46,13 +41,8 @@
         )
 
         # test set to None
-<<<<<<< HEAD
-        yield defer.ensureDeferred(
-            self.store.set_profile_displayname(self.u_frank.localpart, None, 2)
-=======
         self.get_success(
             self.store.set_profile_displayname(self.u_frank.localpart, None)
->>>>>>> 438a8594
         )
 
         self.assertIsNone(
@@ -82,13 +72,8 @@
         )
 
         # test set to None
-<<<<<<< HEAD
-        yield defer.ensureDeferred(
-            self.store.set_profile_avatar_url(self.u_frank.localpart, None, 2)
-=======
         self.get_success(
             self.store.set_profile_avatar_url(self.u_frank.localpart, None)
->>>>>>> 438a8594
         )
 
         self.assertIsNone(
