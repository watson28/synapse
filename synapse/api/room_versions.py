# Copyright 2019 New Vector Ltd
#
# Licensed under the Apache License, Version 2.0 (the "License");
# you may not use this file except in compliance with the License.
# You may obtain a copy of the License at
#
#     http://www.apache.org/licenses/LICENSE-2.0
#
# Unless required by applicable law or agreed to in writing, software
# distributed under the License is distributed on an "AS IS" BASIS,
# WITHOUT WARRANTIES OR CONDITIONS OF ANY KIND, either express or implied.
# See the License for the specific language governing permissions and
# limitations under the License.

from typing import Callable, Dict, Optional

import attr


class EventFormatVersions:
    """This is an internal enum for tracking the version of the event format,
    independently from the room version.
    """

    V1 = 1  # $id:server event id format
    V2 = 2  # MSC1659-style $hash event id format: introduced for room v3
    V3 = 3  # MSC1884-style $hash format: introduced for room v4


KNOWN_EVENT_FORMAT_VERSIONS = {
    EventFormatVersions.V1,
    EventFormatVersions.V2,
    EventFormatVersions.V3,
}


class StateResolutionVersions:
    """Enum to identify the state resolution algorithms"""

    V1 = 1  # room v1 state res
    V2 = 2  # MSC1442 state res: room v2 and later


class RoomDisposition:
    STABLE = "stable"
    UNSTABLE = "unstable"


@attr.s(slots=True, frozen=True, auto_attribs=True)
class RoomVersion:
    """An object which describes the unique attributes of a room version."""

    identifier: str  # the identifier for this version
    disposition: str  # one of the RoomDispositions
    event_format: int  # one of the EventFormatVersions
    state_res: int  # one of the StateResolutionVersions
    enforce_key_validity: bool

    # Before MSC2432, m.room.aliases had special auth rules and redaction rules
    special_case_aliases_auth: bool
    # Strictly enforce canonicaljson, do not allow:
    # * Integers outside the range of [-2 ^ 53 + 1, 2 ^ 53 - 1]
    # * Floats
    # * NaN, Infinity, -Infinity
    strict_canonicaljson: bool
    # MSC2209: Check 'notifications' key while verifying
    # m.room.power_levels auth rules.
    limit_notifications_power_levels: bool
    # MSC2174/MSC2176: Apply updated redaction rules algorithm.
    msc2176_redaction_rules: bool
    # MSC3083: Support the 'restricted' join_rule.
    msc3083_join_rules: bool
    # MSC3375: Support for the proper redaction rules for MSC3083. This mustn't
    #          be enabled if MSC3083 is not.
    msc3375_redaction_rules: bool
    # MSC2403: Allows join_rules to be set to 'knock', changes auth rules to allow sending
    # m.room.membership event with membership 'knock'.
    msc2403_knocking: bool
    # MSC2716: Adds m.room.power_levels -> content.historical field to control
    # whether "insertion", "chunk", "marker" events can be sent
    msc2716_historical: bool
    # MSC2716: Adds support for redacting "insertion", "chunk", and "marker" events
<<<<<<< HEAD
    msc2716_redactions = attr.ib(type=bool)
    # MSC3613: Allows for concurrent join rules in a simplified manner
    msc3613_simplified_join_rules = attr.ib(type=bool)
=======
    msc2716_redactions: bool
>>>>>>> 3f4d25a4


class RoomVersions:
    V1 = RoomVersion(
        "1",
        RoomDisposition.STABLE,
        EventFormatVersions.V1,
        StateResolutionVersions.V1,
        enforce_key_validity=False,
        special_case_aliases_auth=True,
        strict_canonicaljson=False,
        limit_notifications_power_levels=False,
        msc2176_redaction_rules=False,
        msc3083_join_rules=False,
        msc3375_redaction_rules=False,
        msc2403_knocking=False,
        msc2716_historical=False,
        msc2716_redactions=False,
        msc3613_simplified_join_rules=False,
    )
    V2 = RoomVersion(
        "2",
        RoomDisposition.STABLE,
        EventFormatVersions.V1,
        StateResolutionVersions.V2,
        enforce_key_validity=False,
        special_case_aliases_auth=True,
        strict_canonicaljson=False,
        limit_notifications_power_levels=False,
        msc2176_redaction_rules=False,
        msc3083_join_rules=False,
        msc3375_redaction_rules=False,
        msc2403_knocking=False,
        msc2716_historical=False,
        msc2716_redactions=False,
        msc3613_simplified_join_rules=False,
    )
    V3 = RoomVersion(
        "3",
        RoomDisposition.STABLE,
        EventFormatVersions.V2,
        StateResolutionVersions.V2,
        enforce_key_validity=False,
        special_case_aliases_auth=True,
        strict_canonicaljson=False,
        limit_notifications_power_levels=False,
        msc2176_redaction_rules=False,
        msc3083_join_rules=False,
        msc3375_redaction_rules=False,
        msc2403_knocking=False,
        msc2716_historical=False,
        msc2716_redactions=False,
        msc3613_simplified_join_rules=False,
    )
    V4 = RoomVersion(
        "4",
        RoomDisposition.STABLE,
        EventFormatVersions.V3,
        StateResolutionVersions.V2,
        enforce_key_validity=False,
        special_case_aliases_auth=True,
        strict_canonicaljson=False,
        limit_notifications_power_levels=False,
        msc2176_redaction_rules=False,
        msc3083_join_rules=False,
        msc3375_redaction_rules=False,
        msc2403_knocking=False,
        msc2716_historical=False,
        msc2716_redactions=False,
        msc3613_simplified_join_rules=False,
    )
    V5 = RoomVersion(
        "5",
        RoomDisposition.STABLE,
        EventFormatVersions.V3,
        StateResolutionVersions.V2,
        enforce_key_validity=True,
        special_case_aliases_auth=True,
        strict_canonicaljson=False,
        limit_notifications_power_levels=False,
        msc2176_redaction_rules=False,
        msc3083_join_rules=False,
        msc3375_redaction_rules=False,
        msc2403_knocking=False,
        msc2716_historical=False,
        msc2716_redactions=False,
        msc3613_simplified_join_rules=False,
    )
    V6 = RoomVersion(
        "6",
        RoomDisposition.STABLE,
        EventFormatVersions.V3,
        StateResolutionVersions.V2,
        enforce_key_validity=True,
        special_case_aliases_auth=False,
        strict_canonicaljson=True,
        limit_notifications_power_levels=True,
        msc2176_redaction_rules=False,
        msc3083_join_rules=False,
        msc3375_redaction_rules=False,
        msc2403_knocking=False,
        msc2716_historical=False,
        msc2716_redactions=False,
        msc3613_simplified_join_rules=False,
    )
    MSC2176 = RoomVersion(
        "org.matrix.msc2176",
        RoomDisposition.UNSTABLE,
        EventFormatVersions.V3,
        StateResolutionVersions.V2,
        enforce_key_validity=True,
        special_case_aliases_auth=False,
        strict_canonicaljson=True,
        limit_notifications_power_levels=True,
        msc2176_redaction_rules=True,
        msc3083_join_rules=False,
        msc3375_redaction_rules=False,
        msc2403_knocking=False,
        msc2716_historical=False,
        msc2716_redactions=False,
        msc3613_simplified_join_rules=False,
    )
    V7 = RoomVersion(
        "7",
        RoomDisposition.STABLE,
        EventFormatVersions.V3,
        StateResolutionVersions.V2,
        enforce_key_validity=True,
        special_case_aliases_auth=False,
        strict_canonicaljson=True,
        limit_notifications_power_levels=True,
        msc2176_redaction_rules=False,
        msc3083_join_rules=False,
        msc3375_redaction_rules=False,
        msc2403_knocking=True,
        msc2716_historical=False,
        msc2716_redactions=False,
        msc3613_simplified_join_rules=False,
    )
    V8 = RoomVersion(
        "8",
        RoomDisposition.STABLE,
        EventFormatVersions.V3,
        StateResolutionVersions.V2,
        enforce_key_validity=True,
        special_case_aliases_auth=False,
        strict_canonicaljson=True,
        limit_notifications_power_levels=True,
        msc2176_redaction_rules=False,
        msc3083_join_rules=True,
        msc3375_redaction_rules=False,
        msc2403_knocking=True,
        msc2716_historical=False,
        msc2716_redactions=False,
        msc3613_simplified_join_rules=False,
    )
    V9 = RoomVersion(
        "9",
        RoomDisposition.STABLE,
        EventFormatVersions.V3,
        StateResolutionVersions.V2,
        enforce_key_validity=True,
        special_case_aliases_auth=False,
        strict_canonicaljson=True,
        limit_notifications_power_levels=True,
        msc2176_redaction_rules=False,
        msc3083_join_rules=True,
        msc3375_redaction_rules=True,
        msc2403_knocking=True,
        msc2716_historical=False,
        msc2716_redactions=False,
        msc3613_simplified_join_rules=False,
    )
    MSC2716v3 = RoomVersion(
        "org.matrix.msc2716v3",
        RoomDisposition.UNSTABLE,
        EventFormatVersions.V3,
        StateResolutionVersions.V2,
        enforce_key_validity=True,
        special_case_aliases_auth=False,
        strict_canonicaljson=True,
        limit_notifications_power_levels=True,
        msc2176_redaction_rules=False,
        msc3083_join_rules=False,
        msc3375_redaction_rules=False,
        msc2403_knocking=True,
        msc2716_historical=True,
        msc2716_redactions=True,
        msc3613_simplified_join_rules=False,
    )
    MSC3613 = RoomVersion(
        # v9 + MSC3613
        "org.matrix.msc3613",
        RoomDisposition.UNSTABLE,
        EventFormatVersions.V3,
        StateResolutionVersions.V2,
        enforce_key_validity=True,
        special_case_aliases_auth=False,
        strict_canonicaljson=True,
        limit_notifications_power_levels=True,
        msc2176_redaction_rules=False,
        msc3083_join_rules=True,
        msc3375_redaction_rules=True,
        msc2403_knocking=True,
        msc2716_historical=False,
        msc2716_redactions=False,
        msc3613_simplified_join_rules=True,
    )


KNOWN_ROOM_VERSIONS: Dict[str, RoomVersion] = {
    v.identifier: v
    for v in (
        RoomVersions.V1,
        RoomVersions.V2,
        RoomVersions.V3,
        RoomVersions.V4,
        RoomVersions.V5,
        RoomVersions.V6,
        RoomVersions.MSC2176,
        RoomVersions.V7,
        RoomVersions.V8,
        RoomVersions.V9,
        RoomVersions.MSC2716v3,
        RoomVersions.MSC3613,
    )
}


@attr.s(slots=True, frozen=True, auto_attribs=True)
class RoomVersionCapability:
    """An object which describes the unique attributes of a room version."""

    identifier: str  # the identifier for this capability
    preferred_version: Optional[RoomVersion]
    support_check_lambda: Callable[[RoomVersion], bool]


MSC3244_CAPABILITIES = {
    cap.identifier: {
        "preferred": cap.preferred_version.identifier
        if cap.preferred_version is not None
        else None,
        "support": [
            v.identifier
            for v in KNOWN_ROOM_VERSIONS.values()
            if cap.support_check_lambda(v)
        ],
    }
    for cap in (
        RoomVersionCapability(
            "knock",
            RoomVersions.V7,
            lambda room_version: room_version.msc2403_knocking,
        ),
        RoomVersionCapability(
            "restricted",
            RoomVersions.V9,
            lambda room_version: room_version.msc3083_join_rules,
        ),
    )
}<|MERGE_RESOLUTION|>--- conflicted
+++ resolved
@@ -80,13 +80,9 @@
     # whether "insertion", "chunk", "marker" events can be sent
     msc2716_historical: bool
     # MSC2716: Adds support for redacting "insertion", "chunk", and "marker" events
-<<<<<<< HEAD
-    msc2716_redactions = attr.ib(type=bool)
+    msc2716_redactions: bool
     # MSC3613: Allows for concurrent join rules in a simplified manner
-    msc3613_simplified_join_rules = attr.ib(type=bool)
-=======
-    msc2716_redactions: bool
->>>>>>> 3f4d25a4
+    msc3613_simplified_join_rules: bool
 
 
 class RoomVersions:
