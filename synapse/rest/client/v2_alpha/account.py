# -*- coding: utf-8 -*-
# Copyright 2015, 2016 OpenMarket Ltd
# Copyright 2017 Vector Creations Ltd
# Copyright 2018, 2019 New Vector Ltd
#
# Licensed under the Apache License, Version 2.0 (the "License");
# you may not use this file except in compliance with the License.
# You may obtain a copy of the License at
#
#     http://www.apache.org/licenses/LICENSE-2.0
#
# Unless required by applicable law or agreed to in writing, software
# distributed under the License is distributed on an "AS IS" BASIS,
# WITHOUT WARRANTIES OR CONDITIONS OF ANY KIND, either express or implied.
# See the License for the specific language governing permissions and
# limitations under the License.
import logging
import re

from six.moves import http_client

import jinja2

from twisted.internet import defer

from synapse.api.constants import LoginType
from synapse.api.errors import Codes, SynapseError, ThreepidValidationError
from synapse.http.server import finish_request
from synapse.http.servlet import (
    RestServlet,
    assert_params_in_dict,
    parse_json_object_from_request,
    parse_string,
)
from synapse.types import UserID
from synapse.util.msisdn import phone_number_to_msisdn
from synapse.util.stringutils import assert_valid_client_secret, random_string
from synapse.util.threepids import check_3pid_allowed

from ._base import client_patterns, interactive_auth_handler

logger = logging.getLogger(__name__)


class EmailPasswordRequestTokenRestServlet(RestServlet):
    PATTERNS = client_patterns("/account/password/email/requestToken$")

    def __init__(self, hs):
        super(EmailPasswordRequestTokenRestServlet, self).__init__()
        self.hs = hs
        self.datastore = hs.get_datastore()
        self.config = hs.config
        self.identity_handler = hs.get_handlers().identity_handler

        if self.config.email_password_reset_behaviour == "local":
            from synapse.push.mailer import Mailer, load_jinja2_templates

            templates = load_jinja2_templates(
                config=hs.config,
                template_html_name=hs.config.email_password_reset_template_html,
                template_text_name=hs.config.email_password_reset_template_text,
            )
            self.mailer = Mailer(
                hs=self.hs,
                app_name=self.config.email_app_name,
                template_html=templates[0],
                template_text=templates[1],
            )

    @defer.inlineCallbacks
    def on_POST(self, request):
        if self.config.email_password_reset_behaviour == "off":
            if self.config.password_resets_were_disabled_due_to_email_config:
                logger.warn(
                    "User password resets have been disabled due to lack of email config"
                )
            raise SynapseError(
                400, "Email-based password resets have been disabled on this server"
            )

        body = parse_json_object_from_request(request)

        assert_params_in_dict(body, ["client_secret", "email", "send_attempt"])

        # Extract params from body
        client_secret = body["client_secret"]
        assert_valid_client_secret(client_secret)

        email = body["email"]
        send_attempt = body["send_attempt"]
        next_link = body.get("next_link")  # Optional param

        if not check_3pid_allowed(self.hs, "email", email):
            raise SynapseError(
                403,
                "Your email is not authorized on this server",
                Codes.THREEPID_DENIED,
            )

        existingUid = yield self.hs.get_datastore().get_user_id_by_threepid(
            "email", email
        )

        if existingUid is None:
            raise SynapseError(400, "Email not found", Codes.THREEPID_NOT_FOUND)

        if self.config.email_password_reset_behaviour == "remote":
            if "id_server" not in body:
                raise SynapseError(400, "Missing 'id_server' param in body")

            # Have the identity server handle the password reset flow
            ret = yield self.identity_handler.requestEmailToken(
                body["id_server"], email, client_secret, send_attempt, next_link
            )
        else:
            # Send password reset emails from Synapse
            sid = yield self.send_password_reset(
                email, client_secret, send_attempt, next_link
            )

            # Wrap the session id in a JSON object
            ret = {"sid": sid}

        return 200, ret

    @defer.inlineCallbacks
    def send_password_reset(self, email, client_secret, send_attempt, next_link=None):
        """Send a password reset email

        Args:
            email (str): The user's email address
            client_secret (str): The provided client secret
            send_attempt (int): Which send attempt this is

        Returns:
            The new session_id upon success

        Raises:
            SynapseError is an error occurred when sending the email
        """
        # Check that this email/client_secret/send_attempt combo is new or
        # greater than what we've seen previously
        session = yield self.datastore.get_threepid_validation_session(
            "email", client_secret, address=email, validated=False
        )

        # Check to see if a session already exists and that it is not yet
        # marked as validated
        if session and session.get("validated_at") is None:
            session_id = session["session_id"]
            last_send_attempt = session["last_send_attempt"]

            # Check that the send_attempt is higher than previous attempts
            if send_attempt <= last_send_attempt:
                # If not, just return a success without sending an email
                return session_id
        else:
            # An non-validated session does not exist yet.
            # Generate a session id
            session_id = random_string(16)

        # Generate a new validation token
        token = random_string(32)

        # Send the mail with the link containing the token, client_secret
        # and session_id
        try:
            yield self.mailer.send_password_reset_mail(
                email, token, client_secret, session_id
            )
        except Exception:
            logger.exception("Error sending a password reset email to %s", email)
            raise SynapseError(
                500, "An error was encountered when sending the password reset email"
            )

        token_expires = (
            self.hs.clock.time_msec() + self.config.email_validation_token_lifetime
        )

        yield self.datastore.start_or_continue_validation_session(
            "email",
            email,
            session_id,
            client_secret,
            send_attempt,
            next_link,
            token,
            token_expires,
        )

        return session_id


class MsisdnPasswordRequestTokenRestServlet(RestServlet):
    PATTERNS = client_patterns("/account/password/msisdn/requestToken$")

    def __init__(self, hs):
        super(MsisdnPasswordRequestTokenRestServlet, self).__init__()
        self.hs = hs
        self.datastore = self.hs.get_datastore()
        self.identity_handler = hs.get_handlers().identity_handler

    @defer.inlineCallbacks
    def on_POST(self, request):
        body = parse_json_object_from_request(request)

        assert_params_in_dict(
            body,
            ["id_server", "client_secret", "country", "phone_number", "send_attempt"],
        )

        msisdn = phone_number_to_msisdn(body["country"], body["phone_number"])

        if not (yield check_3pid_allowed(self.hs, "msisdn", msisdn)):
            raise SynapseError(
                403,
                "Account phone numbers are not authorized on this server",
                Codes.THREEPID_DENIED,
            )

        assert_valid_client_secret(body["client_secret"])

        existingUid = yield self.datastore.get_user_id_by_threepid("msisdn", msisdn)

        if existingUid is None:
            raise SynapseError(400, "MSISDN not found", Codes.THREEPID_NOT_FOUND)

        ret = yield self.identity_handler.requestMsisdnToken(**body)
        return 200, ret


class PasswordResetSubmitTokenServlet(RestServlet):
    """Handles 3PID validation token submission"""

    PATTERNS = client_patterns(
        "/password_reset/(?P<medium>[^/]*)/submit_token/*$", releases=(), unstable=True
    )

    def __init__(self, hs):
        """
        Args:
            hs (synapse.server.HomeServer): server
        """
        super(PasswordResetSubmitTokenServlet, self).__init__()
        self.hs = hs
        self.auth = hs.get_auth()
        self.config = hs.config
        self.clock = hs.get_clock()
        self.datastore = hs.get_datastore()

    @defer.inlineCallbacks
    def on_GET(self, request, medium):
        if medium != "email":
            raise SynapseError(
                400, "This medium is currently not supported for password resets"
            )
        if self.config.email_password_reset_behaviour == "off":
            if self.config.password_resets_were_disabled_due_to_email_config:
                logger.warn(
                    "User password resets have been disabled due to lack of email config"
                )
            raise SynapseError(
                400, "Email-based password resets have been disabled on this server"
            )

        sid = parse_string(request, "sid")
        client_secret = parse_string(request, "client_secret")

        assert_valid_client_secret(client_secret)

        token = parse_string(request, "token")

        # Attempt to validate a 3PID sesssion
        try:
            # Mark the session as valid
            next_link = yield self.datastore.validate_threepid_session(
                sid, client_secret, token, self.clock.time_msec()
            )

            # Perform a 302 redirect if next_link is set
            if next_link:
                if next_link.startswith("file:///"):
                    logger.warn(
                        "Not redirecting to next_link as it is a local file: address"
                    )
                else:
                    request.setResponseCode(302)
                    request.setHeader("Location", next_link)
                    finish_request(request)
                    return None

            # Otherwise show the success template
            html = self.config.email_password_reset_template_success_html_content
            request.setResponseCode(200)
        except ThreepidValidationError as e:
            # Show a failure page with a reason
            html = self.load_jinja2_template(
                self.config.email_template_dir,
                self.config.email_password_reset_template_failure_html,
                template_vars={"failure_reason": e.msg},
            )
            request.setResponseCode(e.code)

        request.write(html.encode("utf-8"))
        finish_request(request)
        return None

    def load_jinja2_template(self, template_dir, template_filename, template_vars):
        """Loads a jinja2 template with variables to insert

        Args:
            template_dir (str): The directory where templates are stored
            template_filename (str): The name of the template in the template_dir
            template_vars (Dict): Dictionary of keys in the template
                alongside their values to insert

        Returns:
            str containing the contents of the rendered template
        """
        loader = jinja2.FileSystemLoader(template_dir)
        env = jinja2.Environment(loader=loader)

        template = env.get_template(template_filename)
        return template.render(**template_vars)

    @defer.inlineCallbacks
    def on_POST(self, request, medium):
        if medium != "email":
            raise SynapseError(
                400, "This medium is currently not supported for password resets"
            )

        body = parse_json_object_from_request(request)
        assert_params_in_dict(body, ["sid", "client_secret", "token"])

        assert_valid_client_secret(body["client_secret"])

        valid, _ = yield self.datastore.validate_threepid_session(
            body["sid"], body["client_secret"], body["token"], self.clock.time_msec()
        )
        response_code = 200 if valid else 400

        return response_code, {"success": valid}


class PasswordRestServlet(RestServlet):
    PATTERNS = client_patterns("/account/password$")

    def __init__(self, hs):
        super(PasswordRestServlet, self).__init__()
        self.hs = hs
        self.auth = hs.get_auth()
        self.auth_handler = hs.get_auth_handler()
        self.datastore = self.hs.get_datastore()
        self._set_password_handler = hs.get_set_password_handler()
        self.http_client = hs.get_simple_http_client()

    @interactive_auth_handler
    @defer.inlineCallbacks
    def on_POST(self, request):
        body = parse_json_object_from_request(request)

        # there are two possibilities here. Either the user does not have an
        # access token, and needs to do a password reset; or they have one and
        # need to validate their identity.
        #
        # In the first case, we offer a couple of means of identifying
        # themselves (email and msisdn, though it's unclear if msisdn actually
        # works).
        #
        # In the second case, we require a password to confirm their identity.

        if self.auth.has_access_token(request):
            requester = yield self.auth.get_user_by_req(request)
            # blindly trust ASes without UI-authing them
            if requester.app_service:
                params = body
            else:
                params = yield self.auth_handler.validate_user_via_ui_auth(
                    requester, body, self.hs.get_ip_from_request(request)
                )
            user_id = requester.user.to_string()
        else:
            requester = None
            result, params, _ = yield self.auth_handler.check_auth(
                [[LoginType.EMAIL_IDENTITY], [LoginType.MSISDN]],
                body,
                self.hs.get_ip_from_request(request),
                password_servlet=True,
            )

            if LoginType.EMAIL_IDENTITY in result:
                threepid = result[LoginType.EMAIL_IDENTITY]
                if "medium" not in threepid or "address" not in threepid:
                    raise SynapseError(500, "Malformed threepid")
                if threepid["medium"] == "email":
                    # For emails, transform the address to lowercase.
                    # We store all email addreses as lowercase in the DB.
                    # (See add_threepid in synapse/handlers/auth.py)
                    threepid["address"] = threepid["address"].lower()
                # if using email, we must know about the email they're authing with!
                threepid_user_id = yield self.datastore.get_user_id_by_threepid(
                    threepid["medium"], threepid["address"]
                )
                if not threepid_user_id:
                    raise SynapseError(404, "Email address not found", Codes.NOT_FOUND)
                user_id = threepid_user_id
            else:
                logger.error("Auth succeeded but no known type! %r", result.keys())
                raise SynapseError(500, "", Codes.UNKNOWN)

        assert_params_in_dict(params, ["new_password"])
        new_password = params["new_password"]

        yield self._set_password_handler.set_password(user_id, new_password, requester)

        if self.hs.config.shadow_server:
            shadow_user = UserID(
                requester.user.localpart, self.hs.config.shadow_server.get("hs")
            )
            self.shadow_password(params, shadow_user.to_string())

        return 200, {}

    def on_OPTIONS(self, _):
        return 200, {}

    @defer.inlineCallbacks
    def shadow_password(self, body, user_id):
        # TODO: retries
        shadow_hs_url = self.hs.config.shadow_server.get("hs_url")
        as_token = self.hs.config.shadow_server.get("as_token")

        yield self.http_client.post_json_get_json(
            "%s/_matrix/client/r0/account/password?access_token=%s&user_id=%s"
            % (shadow_hs_url, as_token, user_id),
            body,
        )


class DeactivateAccountRestServlet(RestServlet):
    PATTERNS = client_patterns("/account/deactivate$")

    def __init__(self, hs):
        super(DeactivateAccountRestServlet, self).__init__()
        self.hs = hs
        self.auth = hs.get_auth()
        self.auth_handler = hs.get_auth_handler()
        self._deactivate_account_handler = hs.get_deactivate_account_handler()

    @interactive_auth_handler
    @defer.inlineCallbacks
    def on_POST(self, request):
        body = parse_json_object_from_request(request)
        erase = body.get("erase", False)
        if not isinstance(erase, bool):
            raise SynapseError(
                http_client.BAD_REQUEST,
                "Param 'erase' must be a boolean, if given",
                Codes.BAD_JSON,
            )

        requester = yield self.auth.get_user_by_req(request)

        # allow ASes to dectivate their own users
        if requester.app_service:
            yield self._deactivate_account_handler.deactivate_account(
                requester.user.to_string(), erase
            )
            return 200, {}

        yield self.auth_handler.validate_user_via_ui_auth(
            requester, body, self.hs.get_ip_from_request(request)
        )
        result = yield self._deactivate_account_handler.deactivate_account(
            requester.user.to_string(), erase, id_server=body.get("id_server")
        )
        if result:
            id_server_unbind_result = "success"
        else:
            id_server_unbind_result = "no-support"

        return 200, {"id_server_unbind_result": id_server_unbind_result}


class EmailThreepidRequestTokenRestServlet(RestServlet):
    PATTERNS = client_patterns("/account/3pid/email/requestToken$")

    def __init__(self, hs):
        self.hs = hs
        super(EmailThreepidRequestTokenRestServlet, self).__init__()
        self.identity_handler = hs.get_handlers().identity_handler
        self.datastore = self.hs.get_datastore()

    @defer.inlineCallbacks
    def on_POST(self, request):
        body = parse_json_object_from_request(request)
        assert_params_in_dict(
            body, ["id_server", "client_secret", "email", "send_attempt"]
        )

        if not (yield check_3pid_allowed(self.hs, "email", body["email"])):
            raise SynapseError(
                403,
                "Your email is not authorized on this server",
                Codes.THREEPID_DENIED,
            )

        assert_valid_client_secret(body["client_secret"])

        existingUid = yield self.datastore.get_user_id_by_threepid(
            "email", body["email"]
        )

        if existingUid is not None:
            raise SynapseError(400, "Email is already in use", Codes.THREEPID_IN_USE)

        ret = yield self.identity_handler.requestEmailToken(**body)
        return 200, ret


class MsisdnThreepidRequestTokenRestServlet(RestServlet):
    PATTERNS = client_patterns("/account/3pid/msisdn/requestToken$")

    def __init__(self, hs):
        self.hs = hs
        super(MsisdnThreepidRequestTokenRestServlet, self).__init__()
        self.identity_handler = hs.get_handlers().identity_handler
        self.datastore = self.hs.get_datastore()

    @defer.inlineCallbacks
    def on_POST(self, request):
        body = parse_json_object_from_request(request)
        assert_params_in_dict(
            body,
            ["id_server", "client_secret", "country", "phone_number", "send_attempt"],
        )

        msisdn = phone_number_to_msisdn(body["country"], body["phone_number"])

        if not (yield check_3pid_allowed(self.hs, "msisdn", msisdn)):
            raise SynapseError(
                403,
                "Account phone numbers are not authorized on this server",
                Codes.THREEPID_DENIED,
            )

        assert_valid_client_secret(body["client_secret"])

        existingUid = yield self.datastore.get_user_id_by_threepid("msisdn", msisdn)

        if existingUid is not None:
            raise SynapseError(400, "MSISDN is already in use", Codes.THREEPID_IN_USE)

        ret = yield self.identity_handler.requestMsisdnToken(**body)
        return 200, ret


class ThreepidRestServlet(RestServlet):
    PATTERNS = client_patterns("/account/3pid$")

    def __init__(self, hs):
        super(ThreepidRestServlet, self).__init__()
        self.hs = hs
        self.identity_handler = hs.get_handlers().identity_handler
        self.auth = hs.get_auth()
        self.auth_handler = hs.get_auth_handler()
        self.datastore = hs.get_datastore()
        self.http_client = hs.get_simple_http_client()

    @defer.inlineCallbacks
    def on_GET(self, request):
        requester = yield self.auth.get_user_by_req(request)

        threepids = yield self.datastore.user_get_threepids(requester.user.to_string())

        return 200, {"threepids": threepids}

    @defer.inlineCallbacks
    def on_POST(self, request):
        if self.hs.config.disable_3pid_changes:
            raise SynapseError(400, "3PID changes disabled on this server")

<<<<<<< HEAD
        body = parse_json_object_from_request(request)
=======
        threepid_creds = body.get("threePidCreds") or body.get("three_pid_creds")
        if threepid_creds is None:
            raise SynapseError(
                400, "Missing param three_pid_creds", Codes.MISSING_PARAM
            )
>>>>>>> a0d294c3

        requester = yield self.auth.get_user_by_req(request)
        user_id = requester.user.to_string()

<<<<<<< HEAD
        # skip validation if this is a shadow 3PID from an AS
        if not requester.app_service:
            threePidCreds = body.get("threePidCreds")
            threePidCreds = body.get("three_pid_creds", threePidCreds)
            if threePidCreds is None:
                raise SynapseError(400, "Missing param", Codes.MISSING_PARAM)
=======
        threepid = yield self.identity_handler.threepid_from_creds(threepid_creds)
>>>>>>> a0d294c3

            threepid = yield self.identity_handler.threepid_from_creds(threePidCreds)

            if not threepid:
                raise SynapseError(
                    400, "Failed to auth 3pid", Codes.THREEPID_AUTH_FAILED
                )

            for reqd in ["medium", "address", "validated_at"]:
                if reqd not in threepid:
                    logger.warn("Couldn't add 3pid: invalid response from ID server")
                    raise SynapseError(500, "Invalid response from ID Server")
        else:
            # XXX: ASes pass in a validated threepid directly to bypass the IS.
            # This makes the API entirely change shape when we have an AS token;
            # it really should be an entirely separate API - perhaps
            # /account/3pid/replicate or something.
            threepid = body.get("threepid")

        yield self.auth_handler.add_threepid(
            user_id, threepid["medium"], threepid["address"], threepid["validated_at"]
        )

        if not requester.app_service and ("bind" in body and body["bind"]):
            logger.debug("Binding threepid %s to %s", threepid, user_id)
            yield self.identity_handler.bind_threepid(threepid_creds, user_id)

        if self.hs.config.shadow_server:
            shadow_user = UserID(
                requester.user.localpart, self.hs.config.shadow_server.get("hs")
            )
            self.shadow_3pid({"threepid": threepid}, shadow_user.to_string())

        return 200, {}

    @defer.inlineCallbacks
    def shadow_3pid(self, body, user_id):
        # TODO: retries
        shadow_hs_url = self.hs.config.shadow_server.get("hs_url")
        as_token = self.hs.config.shadow_server.get("as_token")

        yield self.http_client.post_json_get_json(
            "%s/_matrix/client/r0/account/3pid?access_token=%s&user_id=%s"
            % (shadow_hs_url, as_token, user_id),
            body,
        )


class ThreepidUnbindRestServlet(RestServlet):
    PATTERNS = client_patterns("/account/3pid/unbind$")

    def __init__(self, hs):
        super(ThreepidUnbindRestServlet, self).__init__()
        self.hs = hs
        self.identity_handler = hs.get_handlers().identity_handler
        self.auth = hs.get_auth()
        self.datastore = self.hs.get_datastore()

    @defer.inlineCallbacks
    def on_POST(self, request):
        """Unbind the given 3pid from a specific identity server, or identity servers that are
        known to have this 3pid bound
        """
        requester = yield self.auth.get_user_by_req(request)
        body = parse_json_object_from_request(request)
        assert_params_in_dict(body, ["medium", "address"])

        medium = body.get("medium")
        address = body.get("address")
        id_server = body.get("id_server")

        # Attempt to unbind the threepid from an identity server. If id_server is None, try to
        # unbind from all identity servers this threepid has been added to in the past
        result = yield self.identity_handler.try_unbind_threepid(
            requester.user.to_string(),
            {"address": address, "medium": medium, "id_server": id_server},
        )
        return 200, {"id_server_unbind_result": "success" if result else "no-support"}


class ThreepidDeleteRestServlet(RestServlet):
    PATTERNS = client_patterns("/account/3pid/delete$")

    def __init__(self, hs):
        super(ThreepidDeleteRestServlet, self).__init__()
        self.hs = hs
        self.auth = hs.get_auth()
        self.auth_handler = hs.get_auth_handler()
        self.http_client = hs.get_simple_http_client()

    @defer.inlineCallbacks
    def on_POST(self, request):
        if self.hs.config.disable_3pid_changes:
            raise SynapseError(400, "3PID changes disabled on this server")

        body = parse_json_object_from_request(request)
        assert_params_in_dict(body, ["medium", "address"])

        requester = yield self.auth.get_user_by_req(request)
        user_id = requester.user.to_string()

        try:
            ret = yield self.auth_handler.delete_threepid(
                user_id, body["medium"], body["address"], body.get("id_server")
            )
        except Exception:
            # NB. This endpoint should succeed if there is nothing to
            # delete, so it should only throw if something is wrong
            # that we ought to care about.
            logger.exception("Failed to remove threepid")
            raise SynapseError(500, "Failed to remove threepid")

        if self.hs.config.shadow_server:
            shadow_user = UserID(
                requester.user.localpart, self.hs.config.shadow_server.get("hs")
            )
            self.shadow_3pid_delete(body, shadow_user.to_string())

        if ret:
            id_server_unbind_result = "success"
        else:
            id_server_unbind_result = "no-support"

        return 200, {"id_server_unbind_result": id_server_unbind_result}

    @defer.inlineCallbacks
    def shadow_3pid_delete(self, body, user_id):
        # TODO: retries
        shadow_hs_url = self.hs.config.shadow_server.get("hs_url")
        as_token = self.hs.config.shadow_server.get("as_token")

        yield self.http_client.post_json_get_json(
            "%s/_matrix/client/r0/account/3pid/delete?access_token=%s&user_id=%s"
            % (shadow_hs_url, as_token, user_id),
            body,
        )


class ThreepidLookupRestServlet(RestServlet):
    PATTERNS = [re.compile("^/_matrix/client/unstable/account/3pid/lookup$")]

    def __init__(self, hs):
        super(ThreepidLookupRestServlet, self).__init__()
        self.auth = hs.get_auth()
        self.identity_handler = hs.get_handlers().identity_handler

    @defer.inlineCallbacks
    def on_GET(self, request):
        """Proxy a /_matrix/identity/api/v1/lookup request to an identity
        server
        """
        yield self.auth.get_user_by_req(request)

        # Verify query parameters
        query_params = request.args
        assert_params_in_dict(query_params, [b"medium", b"address", b"id_server"])

        # Retrieve needed information from query parameters
        medium = parse_string(request, "medium")
        address = parse_string(request, "address")
        id_server = parse_string(request, "id_server")

        # Proxy the request to the identity server. lookup_3pid handles checking
        # if the lookup is allowed so we don't need to do it here.
        ret = yield self.identity_handler.lookup_3pid(id_server, medium, address)

        defer.returnValue((200, ret))


class ThreepidBulkLookupRestServlet(RestServlet):
    PATTERNS = [re.compile("^/_matrix/client/unstable/account/3pid/bulk_lookup$")]

    def __init__(self, hs):
        super(ThreepidBulkLookupRestServlet, self).__init__()
        self.auth = hs.get_auth()
        self.identity_handler = hs.get_handlers().identity_handler

    @defer.inlineCallbacks
    def on_POST(self, request):
        """Proxy a /_matrix/identity/api/v1/bulk_lookup request to an identity
        server
        """
        yield self.auth.get_user_by_req(request)

        body = parse_json_object_from_request(request)

        assert_params_in_dict(body, ["threepids", "id_server"])

        # Proxy the request to the identity server. lookup_3pid handles checking
        # if the lookup is allowed so we don't need to do it here.
        ret = yield self.identity_handler.bulk_lookup_3pid(
            body["id_server"], body["threepids"]
        )

        defer.returnValue((200, ret))


class WhoamiRestServlet(RestServlet):
    PATTERNS = client_patterns("/account/whoami$")

    def __init__(self, hs):
        super(WhoamiRestServlet, self).__init__()
        self.auth = hs.get_auth()

    @defer.inlineCallbacks
    def on_GET(self, request):
        requester = yield self.auth.get_user_by_req(request)

        return 200, {"user_id": requester.user.to_string()}


def register_servlets(hs, http_server):
    EmailPasswordRequestTokenRestServlet(hs).register(http_server)
    MsisdnPasswordRequestTokenRestServlet(hs).register(http_server)
    PasswordResetSubmitTokenServlet(hs).register(http_server)
    PasswordRestServlet(hs).register(http_server)
    DeactivateAccountRestServlet(hs).register(http_server)
    EmailThreepidRequestTokenRestServlet(hs).register(http_server)
    MsisdnThreepidRequestTokenRestServlet(hs).register(http_server)
    ThreepidRestServlet(hs).register(http_server)
    ThreepidUnbindRestServlet(hs).register(http_server)
    ThreepidDeleteRestServlet(hs).register(http_server)
    ThreepidLookupRestServlet(hs).register(http_server)
    ThreepidBulkLookupRestServlet(hs).register(http_server)
    WhoamiRestServlet(hs).register(http_server)<|MERGE_RESOLUTION|>--- conflicted
+++ resolved
@@ -582,31 +582,21 @@
         if self.hs.config.disable_3pid_changes:
             raise SynapseError(400, "3PID changes disabled on this server")
 
-<<<<<<< HEAD
-        body = parse_json_object_from_request(request)
-=======
-        threepid_creds = body.get("threePidCreds") or body.get("three_pid_creds")
-        if threepid_creds is None:
-            raise SynapseError(
-                400, "Missing param three_pid_creds", Codes.MISSING_PARAM
-            )
->>>>>>> a0d294c3
+        body = parse_json_object_from_request(request)
 
         requester = yield self.auth.get_user_by_req(request)
         user_id = requester.user.to_string()
 
-<<<<<<< HEAD
         # skip validation if this is a shadow 3PID from an AS
         if not requester.app_service:
-            threePidCreds = body.get("threePidCreds")
-            threePidCreds = body.get("three_pid_creds", threePidCreds)
-            if threePidCreds is None:
+            threepid_creds = body.get("threePidCreds") or body.get("three_pid_creds")
+            if threepid_creds is None:
                 raise SynapseError(400, "Missing param", Codes.MISSING_PARAM)
-=======
-        threepid = yield self.identity_handler.threepid_from_creds(threepid_creds)
->>>>>>> a0d294c3
-
-            threepid = yield self.identity_handler.threepid_from_creds(threePidCreds)
+
+            requester = yield self.auth.get_user_by_req(request)
+            user_id = requester.user.to_string()
+
+            threepid = yield self.identity_handler.threepid_from_creds(threepid_creds)
 
             if not threepid:
                 raise SynapseError(
