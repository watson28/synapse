--- conflicted
+++ resolved
@@ -339,11 +339,7 @@
         self.room_id = self.helper.create_room_as(
             self.user_id,
             is_public=False,
-<<<<<<< HEAD
-            room_version=RoomVersions.V7.identifier,
-=======
             room_version="7",
->>>>>>> 88f9e8d6
             tok=self.tok,
         )
 
@@ -373,11 +369,7 @@
         # Knock on a room
         channel = self.make_request(
             "POST",
-<<<<<<< HEAD
-            "/_matrix/client/unstable/xyz.amorgan.knock/%s" % (self.room_id,),
-=======
             "/_matrix/client/r0/knock/%s" % (self.room_id,),
->>>>>>> 88f9e8d6
             b"{}",
             self.knocker_tok,
         )
@@ -385,11 +377,7 @@
 
         # We expect to see the knock event in the stripped room state later
         self.expected_room_state[EventTypes.Member] = {
-<<<<<<< HEAD
-            "content": {"membership": Membership.KNOCK, "displayname": "knocker"},
-=======
             "content": {"membership": "knock", "displayname": "knocker"},
->>>>>>> 88f9e8d6
             "state_key": "@knocker:test",
         }
 
@@ -402,11 +390,7 @@
         self.assertEqual(channel.code, 200, channel.json_body)
 
         # Extract the stripped room state events from /sync
-<<<<<<< HEAD
-        knock_entry = channel.json_body["rooms"][Membership.KNOCK]
-=======
         knock_entry = channel.json_body["rooms"]["knock"]
->>>>>>> 88f9e8d6
         room_state_events = knock_entry[self.room_id]["knock_state"]["events"]
 
         # Validate that the knock membership event came last
