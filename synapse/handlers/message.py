--- conflicted
+++ resolved
@@ -292,7 +292,6 @@
             "end": now_token.to_string()
         }
 
-<<<<<<< HEAD
         defer.returnValue(ret)
 
     @defer.inlineCallbacks
@@ -315,7 +314,4 @@
             #"messages": messages,
             "state": state,
             #"presence": presence
-        })
-=======
-        defer.returnValue(ret)
->>>>>>> cf45e57d
+        })