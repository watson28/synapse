--- conflicted
+++ resolved
@@ -74,10 +74,7 @@
     "Jinja2>=2.9",
     "bleach>=1.4.3",
     "h11>=0.9.0",
-<<<<<<< HEAD
-=======
     "typing-extensions>=3.7.4",
->>>>>>> 3d786352
 ]
 
 CONDITIONAL_REQUIREMENTS = {
