--- conflicted
+++ resolved
@@ -40,13 +40,7 @@
 We can't peek into rooms with invited history_visibility
 We can't peek into rooms with joined history_visibility
 Local users can peek by room alias
-<<<<<<< HEAD
 Peeked rooms only turn up in the sync for the device who peeked them
-
-
-# Blacklisted due to changes made in #10272
-Outbound federation will ignore a missing event with bad JSON for room version 6
-Federation rejects inbound events where the prev_events cannot be found
 
 # Blacklisted due to https://github.com/matrix-org/synapse-dinsic/issues/43
 Inviting an AS-hosted user asks the AS server
@@ -72,7 +66,4 @@
 Old members are included in gappy incr LL sync if they start speaking
 
 # flaky test on workers
-Presence changes to UNAVAILABLE are reported to remote room members
-=======
-Peeked rooms only turn up in the sync for the device who peeked them
->>>>>>> 64499559
+Presence changes to UNAVAILABLE are reported to remote room members